--- conflicted
+++ resolved
@@ -2,11 +2,7 @@
 
 setup(
     name='pulp_rpm_extensions_consumer',
-<<<<<<< HEAD
-    version='2.8.0',
-=======
     version='2.8.1',
->>>>>>> 93935884
     license='GPLv2+',
     packages=find_packages(exclude=['test', 'test.*']),
     author='Pulp Team',
