--- conflicted
+++ resolved
@@ -33,13 +33,11 @@
 .idea
 cover
 
-<<<<<<< HEAD
 # Ninja IDE
 *.nja
-=======
+
 # Sphinx
 */docs/*/_build
 
 # Vim
-*.swp
->>>>>>> daa4c14f
+*.swp