# -*- coding: utf-8 -*-
#
# Copyright © 2013 Red Hat, Inc.
#
# This software is licensed to you under the GNU General Public License as
# published by the Free Software Foundation; either version 2 of the License
# (GPLv2) or (at your option) any later version.
# There is NO WARRANTY for this software, express or implied, including the
# implied warranties of MERCHANTABILITY, NON-INFRINGEMENT, or FITNESS FOR A
# PARTICULAR PURPOSE.
# You should have received a copy of GPLv2 along with this software;
# if not, see http://www.gnu.org/licenses/old-licenses/gpl-2.0.txt

import os
import shutil
import unittest

import mock

from pulp.plugins.conduits.repo_publish import RepoPublishConduit
from pulp.plugins.config import PluginCallConfiguration
from pulp.plugins.model import Repository, Unit
from pulp.server.exceptions import InvalidValue

from pulp_rpm.common.ids import (
<<<<<<< HEAD
    TYPE_ID_DISTRO, TYPE_ID_DRPM, TYPE_ID_RPM, TYPE_ID_YUM_REPO_METADATA_FILE,
=======
    TYPE_ID_PKG_GROUP, TYPE_ID_PKG_CATEGORY, TYPE_ID_DISTRO, TYPE_ID_DRPM, TYPE_ID_RPM,
>>>>>>> 7f4efaea
    YUM_DISTRIBUTOR_ID)
from pulp_rpm.plugins.distributors.yum import publish, reporting


DATA_DIR = os.path.join(os.path.dirname(__file__), '../data/')


class YumDistributorPublishTests(unittest.TestCase):

    def setUp(self):
        super(YumDistributorPublishTests, self).setUp()

        self.published_dir = '/tmp/published_dir/'
        self.working_dir = '/tmp/working_dir/'

        self.publisher = None

    def tearDown(self):
        super(YumDistributorPublishTests, self).tearDown()

        if os.path.exists(self.published_dir):
            shutil.rmtree(self.published_dir)

        if os.path.exists(self.working_dir):
            shutil.rmtree(self.working_dir)

        self.publisher = None

    def _init_publisher(self):

        repo = Repository('yum-distributor-publish-tests', working_dir=self.working_dir)

        conduit = RepoPublishConduit(repo.id, YUM_DISTRIBUTOR_ID)

        config_defaults = {'http': True,
                           'https': True,
                           'relative_url': None,
                           'http_publish_dir': self.published_dir + 'http/',
                           'https_publish_dir': self.published_dir + 'https/'}
        config = PluginCallConfiguration(None, None)
        config.default_config.update(config_defaults)

        self.publisher = publish.Publisher(repo, conduit, config)

        # mock out the repomd_file_context, so _publish_<step> can be called 
        # outside of the publish() method
        self.publisher.repomd_file_context = mock.MagicMock()

    def _generate_rpm(self, name):

        unit_key = {'name': name,
                    'epoch': 0,
                    'version': 1,
                    'release': 0,
                    'arch': 'noarch',
                    'checksumtype': 'sha256',
                    'checksum': '1234657890'}

        unit_metadata = {'repodata': {'filelists': 'FILELISTS',
                                      'other': 'OTHER',
                                      'primary': 'PRIMARY'}}

        storage_path = os.path.join(self.working_dir, 'content', name)
        self._touch(storage_path)

        return Unit(TYPE_ID_RPM, unit_key, unit_metadata, storage_path)

    def _generate_drpm(self, name):

        unit_key = {'epoch': '0',
                    'version': '1',
                    'release': '1',
                    'filename': name,
                    'checksumtype': 'sha256',
                    'checksum': '1234567890'}

        unit_metadata = {'new_package': name,
                         'arch': 'noarch',
                         'oldepoch': '0',
                         'oldversion': '1',
                         'oldrelease': '0',
                         'sequence': '0987654321',
                         'size': 5}

        storage_path = os.path.join(self.working_dir, 'content', name)
        self._touch(storage_path)

        return Unit(TYPE_ID_DRPM, unit_key, unit_metadata, storage_path)

    def _generate_metadata_file_unit(self, data_type, repo_id):

        unit_key = {'data_type' : data_type,
                    'repo_id' : repo_id}

        unit_metadata = {}

        storage_path = os.path.join(self.working_dir, 'content', 'metadata_files', data_type)
        self._touch(storage_path)

        return Unit(TYPE_ID_YUM_REPO_METADATA_FILE, unit_key, unit_metadata, storage_path)

    @staticmethod
    def _touch(path):

        parent = os.path.dirname(path)

        if not os.path.exists(parent):
            os.makedirs(parent)

        with open(path, 'w'):
            pass

    # -- cleanup testing -------------------------------------------------------

    def test_clear_directory(self):

        for file_name in ('one', 'two', 'three'):
            self._touch(os.path.join(self.working_dir, file_name))

        self.assertEqual(len(os.listdir(self.working_dir)), 3)

        publish.Publisher._clear_directory(self.working_dir)

        self.assertEqual(len(os.listdir(self.working_dir)), 0)

    # -- linking testing -------------------------------------------------------

    def test_create_symlink(self):
        source_path = os.path.join(self.working_dir, 'source')
        link_path = os.path.join(self.published_dir, 'link')

        self._touch(source_path)
        self.assertFalse(os.path.exists(link_path))

        publish.Publisher._create_symlink(source_path, link_path)

        self.assertTrue(os.path.exists(link_path))
        self.assertTrue(os.path.islink(link_path))
        self.assertEqual(os.readlink(link_path), source_path)

    def test_create_symlink_no_source(self):
        source_path = os.path.join(self.working_dir, 'source')
        link_path = os.path.join(self.published_dir, 'link')

        self.assertRaises(RuntimeError, publish.Publisher._create_symlink, source_path, link_path)

    def test_create_symlink_no_link_parent(self):
        source_path = os.path.join(self.working_dir, 'source')
        link_path = os.path.join(self.published_dir, 'foo/bar/baz/link')

        self._touch(source_path)
        self.assertFalse(os.path.exists(os.path.dirname(link_path)))

        publish.Publisher._create_symlink(source_path, link_path)

        self.assertTrue(os.path.exists(link_path))

    def test_create_symlink_link_parent_bad_permissions(self):
        source_path = os.path.join(self.working_dir, 'source')
        link_path = os.path.join(self.published_dir, 'foo/bar/baz/link')

        self._touch(source_path)
        os.makedirs(os.path.dirname(link_path))
        os.chmod(os.path.dirname(link_path), 0000)

        self.assertRaises(RuntimeError, publish.Publisher._create_symlink, source_path, link_path)

        os.chmod(os.path.dirname(link_path), 0777)

    def test_create_symlink_link_exists(self):
        old_source_path = os.path.join(self.working_dir, 'old_source')
        new_source_path = os.path.join(self.working_dir, 'new_source')
        link_path = os.path.join(self.published_dir, 'link')

        self._touch(old_source_path)
        self._touch(new_source_path)

        os.makedirs(self.published_dir)
        os.symlink(old_source_path, link_path)

        self.assertEqual(os.readlink(link_path), old_source_path)

        publish.Publisher._create_symlink(new_source_path, link_path)

        self.assertEqual(os.readlink(link_path), new_source_path)

    def test_create_symlink_link_exists_not_link(self):
        source_path = os.path.join(self.working_dir, 'source')
        link_path = os.path.join(self.published_dir, 'link')

        self._touch(source_path)
        self._touch(link_path)

        self.assertRaises(RuntimeError, publish.Publisher._create_symlink, source_path, link_path)

    def test_symlink_content(self):
        self._init_publisher()
        unit_name = 'test.rpm'
        unit = self._generate_rpm(unit_name)

        self.publisher._symlink_content(unit, self.published_dir)

        self.assertTrue(os.path.exists(os.path.join(self.published_dir, unit_name)),
                        str(os.listdir(self.published_dir)))
        self.assertTrue(os.path.islink(os.path.join(self.published_dir, unit_name)))

    # -- progress testing ------------------------------------------------------

    def test_init_step_progress(self):
        self._init_publisher()

        step = reporting.PUBLISH_STEPS[0]

        self.publisher._init_step_progress_report(step)

        self.assertEqual(self.publisher.progress_report[step], reporting.PROGRESS_SUB_REPORT)

    def test_init_step_progress_not_a_step(self):
        self._init_publisher()

        step = 'not_a_step'

        self.assertRaises(AssertionError, self.publisher._init_step_progress_report, step)

    @mock.patch('pulp.plugins.conduits.repo_publish.RepoPublishConduit.set_progress')
    def test_report_progress(self, mock_set_progress):
        self._init_publisher()

        step = reporting.PUBLISH_STEPS[1]

        updates = {reporting.STATE: reporting.PUBLISH_FINISHED_STATE,
                   reporting.TOTAL: 1,
                   reporting.PROCESSED: 1,
                   reporting.SUCCESSES: 1}

        self.publisher._report_progress(step, **updates)

        self.assertEqual(self.publisher.progress_report[step], updates)

        mock_set_progress.assert_called_once_with(self.publisher.progress_report)

    def test_record_failure(self):
        self._init_publisher()
        step = reporting.PUBLISH_STEPS[2]
        self.publisher._init_step_progress_report(step)

        error_msg = 'Too bad, so sad'

        try:
            raise Exception(error_msg)

        except Exception, e:
            self.publisher._record_failure(step, e)

        self.assertEqual(self.publisher.progress_report[step][reporting.FAILURES], 1)
        self.assertEqual(self.publisher.progress_report[step][reporting.ERROR_DETAILS][0], error_msg)

    def test_build_final_report_success(self):
        self._init_publisher()

        for step in reporting.PUBLISH_STEPS:
            self.publisher._init_step_progress_report(step)
            self.publisher.progress_report[step][reporting.STATE] = reporting.PUBLISH_FINISHED_STATE

        report = self.publisher._build_final_report()

        self.assertTrue(report.success_flag)

    def test_build_final_report_failure(self):
        self._init_publisher()

        for step in reporting.PUBLISH_STEPS:
            self.publisher._init_step_progress_report(step)
            self.publisher.progress_report[step][reporting.STATE] = reporting.PUBLISH_FAILED_STATE
            self.publisher.progress_report[step][reporting.ERROR_DETAILS].append('boo hoo')

        report = self.publisher._build_final_report()

        self.assertFalse(report.success_flag)

    # -- http/https publishing testing -----------------------------------------

    def test_publish_http(self):
        self._init_publisher()

        units = [self._generate_rpm(u) for u in ('one', 'two', 'three')]

        self.publisher._init_step_progress_report(reporting.PUBLISH_OVER_HTTP_STEP)
        self.publisher._publish_over_http()

        for u in units:
            path = os.path.join(self.published_dir, 'http', self.publisher.repo.id, 'content', u.unit_key['name'])
            self.assertTrue(os.path.exists(path))

        listing_path = os.path.join(self.published_dir, 'http', 'listing')
        self.assertTrue(os.path.exists(listing_path))

        listing_content = open(listing_path, 'r').read()
        self.assertEqual(listing_content, self.publisher.repo.id)

        self.assertEqual(self.publisher.progress_report[reporting.PUBLISH_OVER_HTTP_STEP][reporting.PROCESSED], 1)
        self.assertEqual(self.publisher.progress_report[reporting.PUBLISH_OVER_HTTP_STEP][reporting.FAILURES], 0)
        self.assertEqual(self.publisher.progress_report[reporting.PUBLISH_OVER_HTTP_STEP][reporting.SUCCESSES], 1)
        self.assertEqual(self.publisher.progress_report[reporting.PUBLISH_OVER_HTTP_STEP][reporting.STATE], reporting.PUBLISH_FINISHED_STATE)

    def test_publish_http_skipped(self):
        self._init_publisher()

        self.publisher.config.default_config['http'] = False

        self.publisher._publish_over_http()

        self.assertEqual(self.publisher.progress_report[reporting.PUBLISH_OVER_HTTP_STEP][reporting.STATE], reporting.PUBLISH_SKIPPED_STATE)

    def test_publish_https(self):
        self._init_publisher()

        units = [self._generate_rpm(u) for u in ('one', 'two', 'three')]

        self.publisher._init_step_progress_report(reporting.PUBLISH_OVER_HTTPS_STEP)
        self.publisher._publish_over_https()

        for u in units:
            path = os.path.join(self.published_dir, 'https', self.publisher.repo.id, 'content', u.unit_key['name'])
            self.assertTrue(os.path.exists(path))

        listing_path= os.path.join(self.published_dir, 'https', 'listing')
        self.assertTrue(os.path.exists(listing_path))

        listing_content = open(listing_path, 'r').read()
        self.assertEqual(listing_content, self.publisher.repo.id)

        self.assertEqual(self.publisher.progress_report[reporting.PUBLISH_OVER_HTTPS_STEP][reporting.PROCESSED], 1)
        self.assertEqual(self.publisher.progress_report[reporting.PUBLISH_OVER_HTTPS_STEP][reporting.FAILURES], 0)
        self.assertEqual(self.publisher.progress_report[reporting.PUBLISH_OVER_HTTPS_STEP][reporting.SUCCESSES], 1)
        self.assertEqual(self.publisher.progress_report[reporting.PUBLISH_OVER_HTTPS_STEP][reporting.STATE], reporting.PUBLISH_FINISHED_STATE)

    def test_publish_https_skipped(self):
        self._init_publisher()

        self.publisher.config.default_config['https'] = False

        self.publisher._publish_over_https()

        self.assertEqual(self.publisher.progress_report[reporting.PUBLISH_OVER_HTTPS_STEP][reporting.STATE], reporting.PUBLISH_SKIPPED_STATE)

    # -- rpm publishing testing ------------------------------------------------

    @mock.patch('pulp.plugins.conduits.repo_publish.RepoPublishConduit.get_units')
    def test_publish_rpms(self, mock_get_units):
        self._init_publisher()
        self.publisher.repo.content_unit_counts = {TYPE_ID_RPM: 3}

        units = [self._generate_rpm(u) for u in ('one', 'two', 'tree')]
        mock_get_units.return_value = units

        self.publisher._publish_rpms()

        for u in units:
            path = os.path.join(self.working_dir, u.unit_key['name'])
            self.assertTrue(os.path.exists(path))
            self.assertTrue(os.path.islink(path))

        self.assertTrue(os.path.exists(os.path.join(self.working_dir, 'repodata/filelists.xml.gz')))
        self.assertTrue(os.path.exists(os.path.join(self.working_dir, 'repodata/other.xml.gz')))
        self.assertTrue(os.path.exists(os.path.join(self.working_dir, 'repodata/primary.xml.gz')))

        self.assertEqual(self.publisher.progress_report[reporting.PUBLISH_RPMS_STEP][reporting.STATE], reporting.PUBLISH_FINISHED_STATE)
        self.assertEqual(self.publisher.progress_report[reporting.PUBLISH_RPMS_STEP][reporting.TOTAL], 3)
        self.assertEqual(self.publisher.progress_report[reporting.PUBLISH_RPMS_STEP][reporting.PROCESSED], 3)
        self.assertEqual(self.publisher.progress_report[reporting.PUBLISH_RPMS_STEP][reporting.FAILURES], 0)
        self.assertEqual(self.publisher.progress_report[reporting.PUBLISH_RPMS_STEP][reporting.SUCCESSES], 3)

    def test_publish_rpms_skipped(self):
        self._init_publisher()

        self.publisher.config.default_config['skip'] = {TYPE_ID_RPM: 1}

        self.publisher._publish_rpms()

        self.assertEqual(self.publisher.progress_report[reporting.PUBLISH_RPMS_STEP][reporting.STATE], reporting.PUBLISH_SKIPPED_STATE)

    # -- publish api testing ---------------------------------------------------

    def test_skip_list_with_list(self):
        self._init_publisher()
        mock_config = mock.Mock()
        mock_config.get.return_value = ['foo', 'bar']
        self.publisher.config = mock_config
        skip_list = self.publisher.skip_list
        self.assertEquals(2, len(skip_list))
        self.assertEquals(skip_list[0], 'foo')
        self.assertEquals(skip_list[1], 'bar')

    def test_skip_list_with_dict(self):
        self._init_publisher()
        mock_config = mock.Mock()
        mock_config.get.return_value = {'rpm': True, 'distro': False, 'errata': True}
        self.publisher.config = mock_config
        skip_list = self.publisher.skip_list
        self.assertEquals(2, len(skip_list))
        self.assertEquals(skip_list[0], 'rpm')
        self.assertEquals(skip_list[1], 'errata')

    @mock.patch('pulp_rpm.plugins.distributors.yum.publish.Publisher._publish_packages_step')
    @mock.patch('pulp_rpm.plugins.distributors.yum.publish.Publisher._build_final_report')
    @mock.patch('pulp_rpm.plugins.distributors.yum.publish.Publisher._clear_directory')
    @mock.patch('pulp_rpm.plugins.distributors.yum.publish.Publisher._publish_over_https')
    @mock.patch('pulp_rpm.plugins.distributors.yum.publish.Publisher._publish_over_http')
    @mock.patch('pulp_rpm.plugins.distributors.yum.publish.Publisher._publish_errata')
    @mock.patch('pulp_rpm.plugins.distributors.yum.publish.Publisher._publish_drpms')
    @mock.patch('pulp_rpm.plugins.distributors.yum.publish.Publisher._publish_rpms')
    @mock.patch('pulp_rpm.plugins.distributors.yum.publish.Publisher._publish_distribution')
    def test_publish(self, mock_publish_distribution, mock_publish_rpms, mock_publish_drpms,
                     mock_publish_errata, mock_publish_over_http, mock_publish_over_https,
                     mock_clear_directory, mock_build_final_report, mock_packages_step):

        self._init_publisher()
        self.publisher.repo.content_unit_counts = {}
        self.publisher.publish()

        mock_publish_distribution.assert_called_once()
        mock_publish_rpms.assert_called_once()
        mock_publish_drpms.assert_called_once()
        mock_publish_errata.assert_called_once()
        mock_publish_over_http.assert_called_once()
        mock_publish_over_https.assert_called_once()
        mock_clear_directory.assert_called_once_with(self.publisher.repo.working_dir)
        mock_build_final_report.assert_called_once()

        self.assertEquals(TYPE_ID_PKG_GROUP, mock_packages_step.call_args_list[0][0][0])
        self.assertEquals(reporting.PUBLISH_PACKAGE_GROUPS_STEP,
                          mock_packages_step.call_args_list[0][0][1])
        self.assertEquals(TYPE_ID_PKG_CATEGORY, mock_packages_step.call_args_list[1][0][0])
        self.assertEquals(reporting.PUBLISH_PACKAGE_CATEGORIES_STEP,
                          mock_packages_step.call_args_list[1][0][1])

        self.assertTrue(os.path.exists(self.publisher.repo.working_dir))
        # repomd.xml should have been automatically created
        self.assertTrue(os.path.exists(os.path.join(self.publisher.repo.working_dir, 'repodata', 'repomd.xml')))

    def test_cancel(self):
        self._init_publisher()
        step = reporting.PUBLISH_STEPS[0]

        self.publisher._init_step_progress_report(step)

        self.publisher.cancel()

        self.assertTrue(self.publisher.canceled)
        self.assertEqual(self.publisher.progress_report[step][reporting.STATE], reporting.PUBLISH_CANCELED_STATE)

        for s in reporting.PUBLISH_STEPS[1:]:
            self.assertEqual(self.publisher.progress_report[s][reporting.STATE], reporting.PUBLISH_NOT_STARTED_STATE)

    # -- distribution publishing testing ------------------------------------------------

    def _generate_distribution_unit(self, name, metadata = {}):
        storage_path = os.path.join(self.working_dir, 'content', name)
        if not os.path.exists(storage_path):
            os.makedirs(storage_path)

        unit_key = {"id": name}
        unit_metadata = {"files": [
            {
              "downloadurl": "http://download-01.eng.brq.redhat.com/pub/rhel/released/RHEL-6/6.4/Server/x86_64/os/images/boot.iso",
              "item_type": "distribution",
              "savepath": "/var/lib/pulp/working/repos/distro/importers/yum_importer/tmpGn5a2b/tmpE7TPuQ/images/boot.iso",
              "checksumtype": "sha256",
              "relativepath": "images/boot.iso",
              "checksum": "929669e1203117f2b6a0d94f963af11db2eafe84f05c42c7e582d285430dc7a4",
              "pkgpath": "/var/lib/pulp/content/distribution/ks-Red Hat Enterprise Linux-Server-6.4-x86_64/images",
              "filename": "boot.iso"
            }
        ]}
        unit_metadata.update(metadata)
        self._touch(os.path.join(storage_path, 'images', 'boot.iso'))

        return Unit(TYPE_ID_DISTRO, unit_key, unit_metadata, storage_path)

    @mock.patch('pulp_rpm.plugins.distributors.yum.publish.Publisher._publish_distribution_packages_link')
    @mock.patch('pulp_rpm.plugins.distributors.yum.publish.Publisher._publish_distribution_treeinfo')
    @mock.patch('pulp_rpm.plugins.distributors.yum.publish.Publisher._publish_distribution_files')
    @mock.patch('pulp.plugins.conduits.repo_publish.RepoPublishConduit.get_units')
    def test_publish_distribution(self, mock_get_units, mock_files, mock_treeinfo, mock_packages):
        self._init_publisher()
        self.publisher.repo.content_unit_counts = {TYPE_ID_DISTRO: 1}
        units = [self._generate_distribution_unit(u) for u in ('one', )]
        mock_get_units.return_value = units

        self.publisher._publish_distribution()

        mock_files.assert_called_once_with(units[0])
        mock_treeinfo.assert_called_once_with(units[0])
        mock_packages.assert_called_once_with(units[0])
        self.assertEqual(self.publisher.progress_report[reporting.PUBLISH_DISTRIBUTION_STEP][reporting.STATE], reporting.PUBLISH_FINISHED_STATE)

    @mock.patch('pulp_rpm.plugins.distributors.yum.publish.Publisher._init_step_progress_report')
    def test_publish_distribution_canceled(self, mock_progress_report):
        self._init_publisher()

        self.publisher.canceled = True
        self.publisher._publish_distribution()
        self.assertFalse(mock_progress_report.called)


    @mock.patch('pulp_rpm.plugins.distributors.yum.publish.Publisher._record_failure')
    @mock.patch('pulp_rpm.plugins.distributors.yum.publish.Publisher._publish_distribution_treeinfo')
    @mock.patch('pulp.plugins.conduits.repo_publish.RepoPublishConduit.get_units')
    def test_publish_distribution_error(self, mock_get_units, mock_treeinfo, mock_record_failure):
        self._init_publisher()
        self.publisher.repo.content_unit_counts = {TYPE_ID_DISTRO: 1}
        units = [self._generate_distribution_unit(u) for u in ('one', )]
        mock_get_units.return_value = units
        error = Exception('Test Error')
        mock_treeinfo.side_effect = error

        self.publisher._publish_distribution()

        mock_record_failure.assert_called_once_with(reporting.PUBLISH_DISTRIBUTION_STEP, error)
        self.assertEqual(self.publisher.progress_report[reporting.PUBLISH_DISTRIBUTION_STEP][reporting.STATE], reporting.PUBLISH_FAILED_STATE)

    @mock.patch('pulp_rpm.plugins.distributors.yum.publish.Publisher._publish_distribution_packages_link')
    @mock.patch('pulp_rpm.plugins.distributors.yum.publish.Publisher._publish_distribution_treeinfo')
    @mock.patch('pulp_rpm.plugins.distributors.yum.publish.Publisher._publish_distribution_files')
    @mock.patch('pulp.plugins.conduits.repo_publish.RepoPublishConduit.get_units')
    def test_publish_distribution_multiple_distribution(self, mock_get_units,
                                                        mock_treeinfo, mock_files, mock_packages):
        self._init_publisher()
        self.publisher.repo.content_unit_counts = {TYPE_ID_DISTRO: 2}
        units = [self._generate_distribution_unit(u) for u in ('one', 'two')]
        mock_get_units.return_value = units

        self.publisher._publish_distribution()
        self.assertFalse(mock_files.called)
        self.assertFalse(mock_treeinfo.called)
        self.assertFalse(mock_packages.called)
        self.assertEqual(self.publisher.progress_report[reporting.PUBLISH_DISTRIBUTION_STEP][reporting.STATE], reporting.PUBLISH_FAILED_STATE)

    @mock.patch('pulp_rpm.plugins.distributors.yum.publish.Publisher._publish_distribution_packages_link')
    @mock.patch('pulp_rpm.plugins.distributors.yum.publish.Publisher._publish_distribution_treeinfo')
    @mock.patch('pulp_rpm.plugins.distributors.yum.publish.Publisher._publish_distribution_files')
    @mock.patch('pulp.plugins.conduits.repo_publish.RepoPublishConduit.get_units')
    def test_publish_distribution_no_distribution(self, mock_get_units,
                                                  mock_treeinfo, mock_files,
                                                  mock_packages):
        self._init_publisher()
        mock_get_units.return_value = []
        self.publisher.repo.content_unit_counts = {TYPE_ID_DISTRO: 0}


        self.publisher._publish_distribution()
        self.assertFalse(mock_files.called)
        self.assertFalse(mock_treeinfo.called)
        self.assertFalse(mock_packages.called)
        self.assertEqual(self.publisher.progress_report[reporting.PUBLISH_DISTRIBUTION_STEP][reporting.STATE], reporting.PUBLISH_FINISHED_STATE)

    @mock.patch('pulp_rpm.plugins.distributors.yum.publish.Publisher.skip_list')
    @mock.patch('pulp_rpm.plugins.distributors.yum.publish.Publisher._publish_distribution_packages_link')
    @mock.patch('pulp_rpm.plugins.distributors.yum.publish.Publisher._publish_distribution_treeinfo')
    @mock.patch('pulp_rpm.plugins.distributors.yum.publish.Publisher._publish_distribution_files')
    @mock.patch('pulp.plugins.conduits.repo_publish.RepoPublishConduit.get_units')
    def test_publish_distribution_skipped(self, mock_get_units,
                                          mock_treeinfo, mock_files,
                                          mock_packages, mock_skip_list):
        self._init_publisher()
        units = [self._generate_distribution_unit(u) for u in ('one', 'two')]
        mock_get_units.return_value = units

        mock_skip_list.__get__ = mock.Mock(return_value=[TYPE_ID_DISTRO])

        self.publisher._publish_distribution()
        self.assertFalse(mock_files.called)
        self.assertFalse(mock_treeinfo.called)
        self.assertFalse(mock_packages.called)
        self.assertEqual(self.publisher.progress_report[reporting.PUBLISH_DISTRIBUTION_STEP][reporting.STATE], reporting.PUBLISH_SKIPPED_STATE)

    def test_publish_distribution_treeinfo_does_nothing_if_no_treeinfo_file(self):
        self._init_publisher()
        unit = self._generate_distribution_unit('one')
        self.publisher._init_step_progress_report(reporting.PUBLISH_DISTRIBUTION_STEP)

        self.publisher._publish_distribution_treeinfo(unit)
        self.assertEquals(
            self.publisher.progress_report[reporting.PUBLISH_DISTRIBUTION_STEP][reporting.PROCESSED], 0)

    @mock.patch('pulp_rpm.plugins.distributors.yum.publish.Publisher._create_symlink')
    def _perform_treeinfo_success_test(self, treeinfo_name, mock_symlink):
        self._init_publisher()
        unit = self._generate_distribution_unit('one')
        self.publisher._init_step_progress_report(reporting.PUBLISH_DISTRIBUTION_STEP)
        file_name = os.path.join(unit.storage_path, treeinfo_name)
        open(file_name, 'a').close()
        target_directory = os.path.join(self.publisher.repo.working_dir, treeinfo_name)

        self.publisher._publish_distribution_treeinfo(unit)

        mock_symlink.assert_called_once_with(file_name, target_directory)
        self.assertEquals(
            self.publisher.progress_report[reporting.PUBLISH_DISTRIBUTION_STEP][reporting.PROCESSED], 1)
        self.assertEquals(
            self.publisher.progress_report[reporting.PUBLISH_DISTRIBUTION_STEP][reporting.SUCCESSES], 1)

    def test_publish_distribution_treeinfo_finds_treeinfo(self):
        self._perform_treeinfo_success_test('treeinfo')

    def test_publish_distribution_treeinfo_finds_dot_treeinfo(self):
        self._perform_treeinfo_success_test('.treeinfo')

    @mock.patch('pulp_rpm.plugins.distributors.yum.publish.Publisher._create_symlink')
    def test_publish_distribution_treeinfo_error(self, mock_symlink):
        self._init_publisher()
        unit = self._generate_distribution_unit('one')
        self.publisher._init_step_progress_report(reporting.PUBLISH_DISTRIBUTION_STEP)
        file_name = os.path.join(unit.storage_path, 'treeinfo')
        open(file_name, 'a').close()
        target_directory = os.path.join(self.publisher.repo.working_dir, 'treeinfo')
        mock_symlink.side_effect = Exception("Test Error")

        self.assertRaises(Exception, self.publisher._publish_distribution_treeinfo, unit)

        mock_symlink.assert_called_once_with(file_name, target_directory)
        self.assertEquals(
            self.publisher.progress_report[reporting.PUBLISH_DISTRIBUTION_STEP][reporting.PROCESSED], 0)
        self.assertEquals(
            self.publisher.progress_report[reporting.PUBLISH_DISTRIBUTION_STEP][reporting.SUCCESSES], 0)

    def test_publish_distribution_files(self):
        self._init_publisher()
        unit = self._generate_distribution_unit('one')
        self.publisher._init_step_progress_report(reporting.PUBLISH_DISTRIBUTION_STEP)
        self.publisher._publish_distribution_files(unit)

        self.assertEquals(
            self.publisher.progress_report[reporting.PUBLISH_DISTRIBUTION_STEP][reporting.TOTAL], 1)
        self.assertEquals(
            self.publisher.progress_report[reporting.PUBLISH_DISTRIBUTION_STEP][reporting.SUCCESSES], 1)
        self.assertEquals(
            self.publisher.progress_report[reporting.PUBLISH_DISTRIBUTION_STEP][reporting.PROCESSED], 1)

        content_file = os.path.join(unit.storage_path, 'images', 'boot.iso')
        created_link = os.path.join(self.publisher.repo.working_dir, "images", 'boot.iso')
        self.assertTrue(os.path.islink(created_link))
        self.assertEquals(os.path.realpath(created_link), os.path.realpath(content_file))

    @mock.patch('pulp_rpm.plugins.distributors.yum.publish.Publisher._create_symlink')
    def test_publish_distribution_files_error(self, mock_symlink):
        self._init_publisher()
        unit = self._generate_distribution_unit('one')
        self.publisher._init_step_progress_report(reporting.PUBLISH_DISTRIBUTION_STEP)
        mock_symlink.side_effect = Exception('Test Error')
        self.assertRaises(Exception, self.publisher._publish_distribution_files, unit)
        self.assertEquals(
            self.publisher.progress_report[reporting.PUBLISH_DISTRIBUTION_STEP][reporting.TOTAL], 1)
        self.assertEquals(
            self.publisher.progress_report[reporting.PUBLISH_DISTRIBUTION_STEP][reporting.SUCCESSES], 0)
        self.assertEquals(
            self.publisher.progress_report[reporting.PUBLISH_DISTRIBUTION_STEP][reporting.PROCESSED], 0)

    @mock.patch('pulp_rpm.plugins.distributors.yum.publish.Publisher._create_symlink')
    def test_publish_distribution_files_no_files(self, mock_symlink):
        self._init_publisher()
        unit = self._generate_distribution_unit('one')
        unit.metadata.pop('files', None)
        self.publisher._publish_distribution_files(unit)
        #This would throw an exception if it didn't work properly

    def test_publish_distribution_packages_link(self):
        self._init_publisher()
        self.publisher._init_step_progress_report(reporting.PUBLISH_DISTRIBUTION_STEP)
        unit = self._generate_distribution_unit('one')
        self.publisher._publish_distribution_packages_link(unit)

        created_link = os.path.join(self.publisher.repo.working_dir, 'Packages')
        self.assertTrue(os.path.islink(created_link))
        self.assertEquals(os.path.realpath(created_link),
                          os.path.realpath(self.publisher.repo.working_dir))

    def test_publish_distribution_packages_link_with_packagedir(self):
        self._init_publisher()
        self.publisher._init_step_progress_report(reporting.PUBLISH_DISTRIBUTION_STEP)
        unit = self._generate_distribution_unit('one', {'packagedir': 'Server'})
        self.publisher._publish_distribution_packages_link(unit)
        self.assertEquals('Server', self.publisher.package_dir)

    def test_publish_distribution_packages_link_with_invalid_packagedir(self):
        self._init_publisher()
        self.publisher._init_step_progress_report(reporting.PUBLISH_DISTRIBUTION_STEP)
        unit = self._generate_distribution_unit('one', {'packagedir': 'Server/../../foo'})
        self.assertRaises(InvalidValue, self.publisher._publish_distribution_packages_link, unit)

    def test_publish_distribution_packages_link_with_packagedir_equals_Packages(self):
        self._init_publisher()
        self.publisher._init_step_progress_report(reporting.PUBLISH_DISTRIBUTION_STEP)
        unit = self._generate_distribution_unit('one', {'packagedir': 'Packages'})
        self.publisher._publish_distribution_packages_link(unit)
        packages_dir = os.path.join(self.publisher.repo.working_dir, 'Packages')
        self.assertEquals('Packages', self.publisher.package_dir)
        self.assertFalse(os.path.isdir(packages_dir))

    def test_publish_distribution_packages_link_with_packagedir_delete_existing_Packages(self):
        self._init_publisher()
        self.publisher._init_step_progress_report(reporting.PUBLISH_DISTRIBUTION_STEP)
        packages_dir = os.path.join(self.publisher.repo.working_dir, 'Packages')
        self.publisher._create_symlink("./", packages_dir)
        unit = self._generate_distribution_unit('one', {'packagedir': 'Packages'})
        self.publisher._publish_distribution_packages_link(unit)
        packages_dir = os.path.join(self.publisher.repo.working_dir, 'Packages')
        self.assertFalse(os.path.isdir(packages_dir))

    @mock.patch('pulp_rpm.plugins.distributors.yum.publish.Publisher._create_symlink')
    def test_publish_distribution_packages_link_error(self, mock_symlink):
        self._init_publisher()
        self.publisher._init_step_progress_report(reporting.PUBLISH_DISTRIBUTION_STEP)
        mock_symlink.side_effect = Exception("Test Error")
        self.assertRaises(Exception, self.publisher._publish_distribution_packages_link)

    # -- publish drpms testing -------------------------------------------------

    @mock.patch('pulp.plugins.conduits.repo_publish.RepoPublishConduit.get_units')
    def test_publish_drpms(self, mock_get_units):
        self._init_publisher()
        self.publisher.repo.content_unit_counts = {TYPE_ID_DRPM: 2}

        units = [self._generate_drpm(u) for u in ('A', 'B')]
        mock_get_units.return_value = units

        self.publisher._publish_drpms()

        for u in units:
            path = os.path.join(self.working_dir, 'drpms', u.unit_key['filename'])
            self.assertTrue(os.path.exists(path))
            self.assertTrue(os.path.islink(path))

        self.assertTrue(os.path.exists(os.path.join(self.working_dir, 'repodata/prestodelta.xml.gz')))

        self.assertEqual(self.publisher.progress_report[reporting.PUBLISH_DELTA_RPMS_STEP][reporting.STATE],
                         reporting.PUBLISH_FINISHED_STATE,
                         self.publisher.progress_report[reporting.PUBLISH_DELTA_RPMS_STEP][reporting.ERROR_DETAILS])
        self.assertEqual(self.publisher.progress_report[reporting.PUBLISH_DELTA_RPMS_STEP][reporting.TOTAL], 2)
        self.assertEqual(self.publisher.progress_report[reporting.PUBLISH_DELTA_RPMS_STEP][reporting.PROCESSED], 2)
        self.assertEqual(self.publisher.progress_report[reporting.PUBLISH_DELTA_RPMS_STEP][reporting.FAILURES], 0)
        self.assertEqual(self.publisher.progress_report[reporting.PUBLISH_DELTA_RPMS_STEP][reporting.SUCCESSES], 2)

    def test_publish_drpms_skipped(self):
        self._init_publisher()

        self.publisher.config.default_config['skip'] = [TYPE_ID_DRPM]

        self.publisher._publish_drpms()

        self.assertEqual(self.publisher.progress_report[reporting.PUBLISH_DELTA_RPMS_STEP][reporting.STATE], reporting.PUBLISH_SKIPPED_STATE)

<<<<<<< HEAD
    # -- publish metadata files testing ---------------------------------------

    @mock.patch('pulp.plugins.conduits.repo_publish.RepoPublishConduit.get_units')
    def test_publish_metadata(self, mock_get_units):
        # Setup
        units = [self._generate_metadata_file_unit(dt, 'test-repo') for dt in ('A', 'B')]
        mock_get_units.return_value = units
        self._init_publisher()
        self.publisher.repo.content_unit_counts = {TYPE_ID_YUM_REPO_METADATA_FILE : len(units)}

        # Test
        self.publisher._publish_metadata()

        # Verify
        self.assertEqual(self.publisher.progress_report[reporting.PUBLISH_METADATA_STEP][reporting.STATE], reporting.PUBLISH_FINISHED_STATE)
        self.assertEqual(self.publisher.progress_report[reporting.PUBLISH_METADATA_STEP][reporting.TOTAL], len(units))
        self.assertEqual(self.publisher.progress_report[reporting.PUBLISH_METADATA_STEP][reporting.FAILURES], 0)
        self.assertEqual(self.publisher.progress_report[reporting.PUBLISH_METADATA_STEP][reporting.SUCCESSES], len(units))

        for u in units:
            data_type = u.unit_key['data_type']
            path = os.path.join(self.working_dir, publish.REPO_DATA_DIR_NAME, data_type)
            self.assertTrue(os.path.exists(path))
            self.assertTrue(os.path.islink(path))
            self.assertTrue(os.path.exists(os.path.join(self.working_dir, 'repodata/%s' % data_type)))

    @mock.patch('pulp.plugins.conduits.repo_publish.RepoPublishConduit.get_units')
    def test_publish_metadata_failed(self, mock_get_units):
        # Setup
        units = [self._generate_metadata_file_unit(dt, 'test-repo') for dt in ('A', 'B')]
        mock_get_units.return_value = units
        self._init_publisher()
        self.publisher.repo.content_unit_counts = {TYPE_ID_YUM_REPO_METADATA_FILE : len(units)}

        mock_error_raiser = mock.MagicMock()
        mock_error_raiser.side_effect = Exception('foo')
        self.publisher.repomd_file_context.add_metadata_file_metadata = mock_error_raiser

        # Test
        self.publisher._publish_metadata()

        # Verify
        self.assertEqual(self.publisher.progress_report[reporting.PUBLISH_METADATA_STEP][reporting.STATE], reporting.PUBLISH_FAILED_STATE)
        self.assertEqual(self.publisher.progress_report[reporting.PUBLISH_METADATA_STEP][reporting.TOTAL], len(units))
        self.assertEqual(self.publisher.progress_report[reporting.PUBLISH_METADATA_STEP][reporting.FAILURES], len(units))
        self.assertEqual(self.publisher.progress_report[reporting.PUBLISH_METADATA_STEP][reporting.SUCCESSES], 0)

    def test_publish_metadata_canceled(self):
        # Setup
        self._init_publisher()
        self.publisher.canceled = True
        mock_report_progress = mock.MagicMock()
        self.publisher._report_progress = mock_report_progress

        # Test
        self.publisher._publish_metadata()

        # Verify
        self.assertEqual(0, mock_report_progress.call_count)

    def test_publish_metadata_skipped(self):
        # Setup
        self._init_publisher()
        self.publisher.config.repo_plugin_config['skip'] = [TYPE_ID_YUM_REPO_METADATA_FILE]
        mock_report_progress = mock.MagicMock()
        self.publisher._report_progress = mock_report_progress

        # Test
        self.publisher._publish_metadata()

        # Verify
        mock_report_progress.assert_called_once_with(publish.PUBLISH_METADATA_STEP,
                                                     state=publish.PUBLISH_SKIPPED_STATE)

    def test_publish_metadata_zero_count(self):
        # Setup
        self._init_publisher()
        mock_report_progress = mock.MagicMock()
        self.publisher._report_progress = mock_report_progress

        # Test
        self.publisher._publish_metadata()

        # Verify
        mock_report_progress.assert_called_once_with(publish.PUBLISH_METADATA_STEP,
                                                     state=publish.PUBLISH_FINISHED_STATE,
                                                     total=0)
=======
    # -- _publish_packages_step testing ---------------------------------------

    def test_publish_packages_step_skip_units(self):
        self._init_publisher()
        mock_method = mock.Mock()
        self.publisher.config = PluginCallConfiguration(None, {'skip': [TYPE_ID_PKG_GROUP]})
        self.publisher._publish_packages_step(TYPE_ID_PKG_GROUP,
                                              reporting.PUBLISH_PACKAGE_GROUPS_STEP,
                                              mock_method)
        self.assertEqual(self.publisher.progress_report[reporting.PUBLISH_PACKAGE_GROUPS_STEP]
                         [reporting.STATE],
                         reporting.PUBLISH_SKIPPED_STATE)

    def test_publish_packages_step_no_units(self):
        self._init_publisher()
        self.publisher.repo.content_unit_counts = {TYPE_ID_PKG_GROUP: 0}
        mock_method = mock.Mock()
        self.publisher._publish_packages_step(TYPE_ID_PKG_GROUP,
                                              reporting.PUBLISH_PACKAGE_GROUPS_STEP,
                                              mock_method)
        self.assertEqual(self.publisher.progress_report[reporting.PUBLISH_PACKAGE_GROUPS_STEP]
                         [reporting.STATE],
                         reporting.PUBLISH_FINISHED_STATE)
        self.assertFalse(mock_method.called)

    @mock.patch('pulp.plugins.conduits.repo_publish.RepoPublishConduit.get_units')
    def test_publish_packages_step_single_unit(self, mock_get_units):
        self._init_publisher()
        self.publisher.repo.content_unit_counts = {TYPE_ID_PKG_GROUP: 1}
        mock_method = mock.Mock()
        mock_get_units.return_value = ['mock_unit']
        self.publisher._publish_packages_step(TYPE_ID_PKG_GROUP,
                                              reporting.PUBLISH_PACKAGE_GROUPS_STEP,
                                              mock_method)
        self.assertEqual(self.publisher.progress_report[reporting.PUBLISH_PACKAGE_GROUPS_STEP]
                         [reporting.STATE],
                         reporting.PUBLISH_FINISHED_STATE)
        mock_method.assert_called_once_with('mock_unit')
        self.assertEqual(self.publisher.progress_report[reporting.PUBLISH_PACKAGE_GROUPS_STEP][
                         reporting.TOTAL], 1)
        self.assertEqual(self.publisher.progress_report[reporting.PUBLISH_PACKAGE_GROUPS_STEP][
                         reporting.PROCESSED], 1)
        self.assertEqual(self.publisher.progress_report[reporting.PUBLISH_PACKAGE_GROUPS_STEP][
                         reporting.FAILURES], 0)
        self.assertEqual(self.publisher.progress_report[reporting.PUBLISH_PACKAGE_GROUPS_STEP][
                         reporting.SUCCESSES], 1)

    @mock.patch('pulp.plugins.conduits.repo_publish.RepoPublishConduit.get_units')
    def test_publish_packages_step_single_unit_exception(self, mock_get_units):
        self._init_publisher()
        self.publisher.repo.content_unit_counts = {TYPE_ID_PKG_GROUP: 1}
        mock_method = mock.Mock()
        mock_method.side_effect = Exception()
        mock_get_units.return_value = ['mock_unit']
        self.publisher._publish_packages_step(TYPE_ID_PKG_GROUP,
                                              reporting.PUBLISH_PACKAGE_GROUPS_STEP,
                                              mock_method)
        self.assertEqual(self.publisher.progress_report[reporting.PUBLISH_PACKAGE_GROUPS_STEP]
                         [reporting.STATE],
                         reporting.PUBLISH_FAILED_STATE)
        mock_method.assert_called_once_with('mock_unit')
        self.assertEqual(self.publisher.progress_report[reporting.PUBLISH_PACKAGE_GROUPS_STEP][
                         reporting.TOTAL], 1)
        self.assertEqual(self.publisher.progress_report[reporting.PUBLISH_PACKAGE_GROUPS_STEP][
                         reporting.PROCESSED], 1)
        self.assertEqual(self.publisher.progress_report[reporting.PUBLISH_PACKAGE_GROUPS_STEP][
                         reporting.FAILURES], 1)
        self.assertEqual(self.publisher.progress_report[reporting.PUBLISH_PACKAGE_GROUPS_STEP][
                         reporting.SUCCESSES], 0)
>>>>>>> 7f4efaea
<|MERGE_RESOLUTION|>--- conflicted
+++ resolved
@@ -23,12 +23,8 @@
 from pulp.server.exceptions import InvalidValue
 
 from pulp_rpm.common.ids import (
-<<<<<<< HEAD
-    TYPE_ID_DISTRO, TYPE_ID_DRPM, TYPE_ID_RPM, TYPE_ID_YUM_REPO_METADATA_FILE,
-=======
     TYPE_ID_PKG_GROUP, TYPE_ID_PKG_CATEGORY, TYPE_ID_DISTRO, TYPE_ID_DRPM, TYPE_ID_RPM,
->>>>>>> 7f4efaea
-    YUM_DISTRIBUTOR_ID)
+    TYPE_ID_YUM_REPO_METADATA_FILE, YUM_DISTRIBUTOR_ID)
 from pulp_rpm.plugins.distributors.yum import publish, reporting
 
 
@@ -781,7 +777,6 @@
 
         self.assertEqual(self.publisher.progress_report[reporting.PUBLISH_DELTA_RPMS_STEP][reporting.STATE], reporting.PUBLISH_SKIPPED_STATE)
 
-<<<<<<< HEAD
     # -- publish metadata files testing ---------------------------------------
 
     @mock.patch('pulp.plugins.conduits.repo_publish.RepoPublishConduit.get_units')
@@ -869,7 +864,6 @@
         mock_report_progress.assert_called_once_with(publish.PUBLISH_METADATA_STEP,
                                                      state=publish.PUBLISH_FINISHED_STATE,
                                                      total=0)
-=======
     # -- _publish_packages_step testing ---------------------------------------
 
     def test_publish_packages_step_skip_units(self):
@@ -938,5 +932,4 @@
         self.assertEqual(self.publisher.progress_report[reporting.PUBLISH_PACKAGE_GROUPS_STEP][
                          reporting.FAILURES], 1)
         self.assertEqual(self.publisher.progress_report[reporting.PUBLISH_PACKAGE_GROUPS_STEP][
-                         reporting.SUCCESSES], 0)
->>>>>>> 7f4efaea
+                         reporting.SUCCESSES], 0)