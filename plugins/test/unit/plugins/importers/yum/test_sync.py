from copy import deepcopy
from cStringIO import StringIO
import os
import unittest

from nectar.config import DownloaderConfig
from nectar.downloaders.base import Downloader
from pulp.common.plugins import importer_constants
from pulp.plugins.conduits.repo_sync import RepoSyncConduit
from pulp.plugins.config import PluginCallConfiguration
from pulp.plugins.model import Repository, SyncReport, Unit
from pulp.server import constants as server_constants
from pulp.server.exceptions import PulpCodedException
import mock
import pulp.server.managers.factory as manager_factory

from pulp_rpm.common import constants, ids
from pulp_rpm.plugins.db import models
from pulp_rpm.plugins.importers.yum.existing import check_all_and_associate
from pulp_rpm.plugins.importers.yum.parse import treeinfo
from pulp_rpm.plugins.importers.yum.repomd import metadata, group, updateinfo, packages, presto, \
    primary
from pulp_rpm.plugins.importers.yum.sync import RepoSync, FailedException, CancelException
import model_factory


manager_factory.initialize()


class BaseSyncTest(unittest.TestCase):
    def setUp(self):
        self.url = 'http://pulpproject.org/'
        self.metadata_files = metadata.MetadataFiles(self.url, '/foo/bar', DownloaderConfig())
        self.metadata_files.download_repomd = mock.MagicMock()
        self.repo = Repository('repo1')
        self.conduit = RepoSyncConduit(self.repo.id, 'yum_importer', 'user', 'me')
        self.conduit.set_progress = mock.MagicMock(spec_set=self.conduit.set_progress)
        self.config = PluginCallConfiguration({}, {importer_constants.KEY_FEED: self.url})
        self.reposync = RepoSync(self.repo, self.conduit, self.config)
        self.downloader = Downloader(DownloaderConfig())


class TestInit(BaseSyncTest):
    def test_sets_initial_progress(self):
        self.conduit.set_progress.assert_called_once_with(self.reposync.progress_status)

    def test_initial_report_states(self):
        self.assertEqual(len(self.reposync.progress_status.keys()), 5)
        for step_name, report in self.reposync.progress_status.iteritems():
            self.assertEqual(report['state'], constants.STATE_NOT_STARTED)

    def test_not_immediately_canceled(self):
        self.assertFalse(self.reposync.cancelled)

    def test_nectar_config(self):
        self.assertTrue(isinstance(self.reposync.nectar_config, DownloaderConfig))


class TestSetProgress(BaseSyncTest):
    def test_not_canceled(self):
        self.conduit.set_progress = mock.MagicMock(spec_set=self.conduit.set_progress)

        self.reposync.set_progress()

        self.conduit.set_progress.assert_called_once_with(self.reposync.progress_status)

    def test_canceled(self):
        self.conduit.set_progress = mock.MagicMock(spec_set=self.conduit.set_progress)
        self.reposync.cancelled = True

        self.assertRaises(CancelException, self.reposync.set_progress)

        self.conduit.set_progress.assert_called_once_with(self.reposync.progress_status)


class TestSyncFeed(BaseSyncTest):
    def test_with_trailing_slash(self):
        ret = self.reposync.sync_feed

        self.assertEqual(ret, self.url)

    def test_without_trailing_slash(self):
        # it should add back the trailing slash if not present
        self.config.override_config[importer_constants.KEY_FEED] = self.url.rstrip('/')

        ret = self.reposync.sync_feed

        self.assertEqual(ret, self.url)


class TestRun(BaseSyncTest):
    def setUp(self):
        super(TestRun, self).setUp()
        self.reposync.get_metadata = mock.MagicMock(spec_set=self.reposync.get_metadata,
                                                    return_value=self.metadata_files)
        self.reposync.update_content = mock.MagicMock(spec_set=self.reposync.update_content)
        self.reposync.get_errata = mock.MagicMock(spec_set=self.reposync.get_errata)
        self.reposync.get_comps_file_units = mock.MagicMock(
            spec_set=self.reposync.get_comps_file_units)

        self.reposync.set_progress = mock.MagicMock(spec_set=self.reposync.set_progress)

    @mock.patch('shutil.rmtree', autospec=True)
    @mock.patch('tempfile.mkdtemp', autospec=True)
    def test_removes_tmp_dir_after_exception(self, mock_mkdtemp, mock_rmtree):
        self.reposync.get_metadata.side_effect = ValueError

        self.reposync.run()

        mock_rmtree.assert_called_once_with(mock_mkdtemp.return_value, ignore_errors=True)

    @mock.patch('pulp_rpm.plugins.importers.yum.parse.treeinfo.sync', autospec=True)
    @mock.patch('shutil.rmtree', autospec=True)
    @mock.patch('tempfile.mkdtemp', autospec=True)
    def test_calls_workflow(self, mock_mkdtemp, mock_rmtree, mock_treeinfo_sync):
        report = self.reposync.run()

        self.assertTrue(report.success_flag)
        self.assertFalse(report.canceled_flag)

        self.reposync.get_metadata.assert_called_once_with()
        self.reposync.update_content.assert_called_once_with(self.metadata_files)
        self.reposync.get_errata.assert_called_once_with(self.metadata_files)
        calls = [mock.call(self.metadata_files, group.process_group_element, group.GROUP_TAG),
                 mock.call(self.metadata_files, group.process_environment_element,
                           group.ENVIRONMENT_TAG),
                 mock.call(self.metadata_files, group.process_category_element, group.CATEGORY_TAG)]
        self.reposync.get_comps_file_units.assert_has_calls(calls, any_order=True)

        mock_treeinfo_sync.assert_called_once_with(self.conduit, self.url,
                                                   mock_mkdtemp.return_value,
                                                   self.reposync.nectar_config,
                                                   self.reposync.distribution_report,
                                                   self.reposync.set_progress)
        # make sure we cleaned up the temporary directory
        mock_rmtree.assert_called_once_with(mock_mkdtemp.return_value, ignore_errors=True)

    # this lets the treeinfo sync method run and manage its own state while
    # causing it to quit early
    @mock.patch('pulp_rpm.plugins.importers.yum.parse.treeinfo.get_treefile',
                autospec=True, return_value=None)
    @mock.patch('shutil.rmtree', autospec=True)
    @mock.patch('tempfile.mkdtemp', autospec=True)
    def test_reports_state_complete(self, mock_mkdtemp, mock_rmtree, mock_get_treefile):
        report = self.reposync.run()

        self.assertTrue(isinstance(report, SyncReport))
        for step_name, report in report.details.iteritems():
            self.assertEqual(report['state'], constants.STATE_COMPLETE, 'setp: %s' % step_name)

    @mock.patch('pulp_rpm.plugins.importers.yum.parse.treeinfo.sync', autospec=True)
    @mock.patch('shutil.rmtree', autospec=True)
    @mock.patch('tempfile.mkdtemp', autospec=True)
    def test_skip_types(self, mock_mkdtemp, mock_rmtree, mock_treeinfo_sync):
        self.config.default_config[constants.CONFIG_SKIP] = [
            models.Distribution.TYPE,
            models.Errata.TYPE,
        ]

        report = self.reposync.run()

        self.assertEqual(self.reposync.get_errata.call_count, 0)
        self.assertEqual(mock_treeinfo_sync.call_count, 0)
        self.assertEqual(report.details['errata']['state'],
                         constants.STATE_SKIPPED)
        self.assertEqual(report.details['distribution']['state'],
                         constants.STATE_SKIPPED)

    @mock.patch('pulp_rpm.plugins.importers.yum.sync.treeinfo')
    @mock.patch('shutil.rmtree', autospec=True)
    @mock.patch('tempfile.mkdtemp', autospec=True)
    @mock.patch('nectar.config.DownloaderConfig.finalize')
    def test_finalize(self, mock_finalize, mock_mkdtemp, mock_rmtree, mock_treeinfo):
        self.reposync.run()

        mock_finalize.assert_called_once()

    @mock.patch('shutil.rmtree', autospec=True)
    @mock.patch('tempfile.mkdtemp', autospec=True)
    def test_cancel(self, mock_mkdtemp, mock_rmtree):
        self.reposync.get_metadata.side_effect = CancelException

        report = self.reposync.run()

        self.assertTrue(report.canceled_flag)
        self.assertFalse(report.success_flag)

    @mock.patch('shutil.rmtree', autospec=True)
    @mock.patch('tempfile.mkdtemp', autospec=True)
    def test_misc_failure(self, mock_mkdtemp, mock_rmtree):
        self.reposync.get_metadata.side_effect = AttributeError

        report = self.reposync.run()

        self.assertEqual(report.details['metadata']['state'], constants.STATE_FAILED)
        self.assertEqual(report.details['content']['state'], constants.STATE_NOT_STARTED)
        self.assertFalse(report.success_flag)
        self.assertFalse(report.canceled_flag)
        self.assertEqual(self.reposync.set_progress.call_count, 2)

    def test_fail_on_missing_feed(self):
        self.config = PluginCallConfiguration({}, {})
        reposync = RepoSync(self.repo, self.conduit, self.config)
        reposync.call_config.get(importer_constants.KEY_FEED)
        report = reposync.run()
        self.assertEquals(report.details['metadata']['error'],
                          'Unable to sync a repository that has no feed')


class TestProgressSummary(BaseSyncTest):
    def test_content(self):
        ret = self.reposync._progress_summary

        self.assertTrue(len(ret) > 0)
        self.assertEqual(len(ret), len(self.reposync.progress_status))
        for step_name in self.reposync.progress_status.keys():
            self.assertTrue(step_name in ret, 'missing key: %s' % step_name)
            # ensure that just the state is present.
            self.assertEqual(ret[step_name].keys(), ['state'])
            self.assertEqual(self.reposync.progress_status[step_name]['state'],
                             ret[step_name]['state'])


class TestGetMetadata(BaseSyncTest):
    def setUp(self):
        super(TestGetMetadata, self).setUp()
        self.reposync.tmp_dir = '/tmp'

    @mock.patch.object(metadata, 'MetadataFiles', autospec=True)
    def test_failed_download(self, mock_metadata_files):
        mock_metadata_files.return_value = self.metadata_files
        self.metadata_files.download_repomd = mock.MagicMock(side_effect=IOError, autospec=True)

        self.assertRaises(FailedException, self.reposync.get_metadata)

    @mock.patch.object(metadata, 'MetadataFiles', autospec=True)
    def test_failed_download_repomd(self, mock_metadata_files):
        mock_metadata_files.return_value = self.metadata_files
        self.metadata_files.parse_repomd = mock.MagicMock(side_effect=ValueError, autospec=True)

        self.assertRaises(FailedException, self.reposync.get_metadata)

    @mock.patch.object(metadata, 'MetadataFiles', autospec=True)
    def test_failed_parse_repomd(self, mock_metadata_files):
        mock_metadata_files.return_value = self.metadata_files
        self.metadata_files.download_repomd = mock.MagicMock(autospec=True)
        self.metadata_files.parse_repomd = mock.MagicMock(side_effect=ValueError, autospec=True)

        self.assertRaises(FailedException, self.reposync.get_metadata)

    @mock.patch.object(metadata, 'MetadataFiles', autospec=True)
    def test_success(self, mock_metadata_files):
        mock_metadata_instane = mock_metadata_files.return_value
        mock_metadata_instane.downloader = mock.MagicMock()
        self.reposync.import_unknown_metadata_files = mock.MagicMock(
            spec_set=self.reposync.import_unknown_metadata_files)

        ret = self.reposync.get_metadata()

        self.assertEqual(ret, mock_metadata_instane)
        mock_metadata_instane.download_repomd.assert_called_once_with()
        mock_metadata_instane.parse_repomd.assert_called_once_with()
        mock_metadata_instane.download_metadata_files.assert_called_once_with()
        mock_metadata_instane.generate_dbs.assert_called_once_with()
        self.reposync.import_unknown_metadata_files.assert_called_once_with(mock_metadata_instane)


class TestSaveMetadataChecksum(BaseSyncTest):
    """
    This class contains tests for the save_default_metadata_checksum_on_repo() method.
    """

    def setUp(self):
        super(TestSaveMetadataChecksum, self).setUp()
        self.reposync.tmp_dir = '/tmp'

    def test_process_successful(self):
        self.conduit.get_repo_scratchpad = mock.Mock(return_value={})
        self.conduit.set_repo_scratchpad = mock.Mock()

        file_info = deepcopy(metadata.FILE_INFO_SKEL)
        file_info['checksum']['algorithm'] = 'sha1'
        self.metadata_files.metadata['foo'] = file_info

        self.reposync.save_default_metadata_checksum_on_repo(self.metadata_files)
        self.conduit.set_repo_scratchpad.assert_called_once_with(
            {constants.SCRATCHPAD_DEFAULT_METADATA_CHECKSUM: 'sha1'})

    def test_process_no_hash(self):
        self.conduit = mock.Mock()
        self.reposync.save_default_metadata_checksum_on_repo(self.metadata_files)
        self.assertFalse(self.conduit.set_repo_scratchpad.called)

    def test_sanitizes_checksum_type(self):
        """
        Ensure that the method properly sanitizes the checksum type.
        """
        self.conduit.get_repo_scratchpad = mock.Mock(return_value={})
        self.conduit.set_repo_scratchpad = mock.Mock()

        file_info = deepcopy(metadata.FILE_INFO_SKEL)
        file_info['checksum']['algorithm'] = 'sha'
        self.metadata_files.metadata['foo'] = file_info

        self.reposync.save_default_metadata_checksum_on_repo(self.metadata_files)
        self.conduit.set_repo_scratchpad.assert_called_once_with(
            {constants.SCRATCHPAD_DEFAULT_METADATA_CHECKSUM: 'sha1'})


class ImportUnknownMetadataFiles(BaseSyncTest):
    """
    This class contains tests for the RepoSync.import_unknown_metadata_files function.
    """

    def setUp(self):
        super(ImportUnknownMetadataFiles, self).setUp()
        self.conduit.save_unit = mock.MagicMock(spec_set=self.conduit.save_unit)
        self.conduit.init_unit = mock.MagicMock(spec_set=self.conduit.save_unit)

    def test_known_type(self):
        self.conduit.init_unit = mock.MagicMock(spec_set=self.conduit.init_unit)
        self.metadata_files.metadata = {'primary': mock.MagicMock()}

        self.reposync.import_unknown_metadata_files(self.metadata_files)

        # nothing can be done without calling init_unit, so this is a good
        # indicator that the file type was skipped.
        self.assertEqual(self.conduit.init_unit.call_count, 0)

    def test_none_found(self):
        self.reposync.import_unknown_metadata_files(self.metadata_files)

        self.assertEqual(self.conduit.save_unit.call_count, 0)

    @mock.patch('shutil.copyfile', autospec=True)
    def test_found_one(self, mock_copy):
        self.metadata_files.metadata['fake_type'] = {
            'checksum': {'hex_digest': 'checksum_value', 'algorithm': 'sha257'},
            'local_path': 'path/to/fake_type.xml'
        }

        self.reposync.import_unknown_metadata_files(self.metadata_files)

        self.conduit.init_unit.assert_called_once_with(
            models.YumMetadataFile.TYPE,
            {'repo_id': self.repo.id, 'data_type': 'fake_type'},
            {'checksum': 'checksum_value', 'checksum_type': 'sha257'},
            '%s/fake_type.xml' % self.repo.id,
        )
        self.conduit.save_unit.assert_called_once_with(self.conduit.init_unit.return_value)
        mock_copy.assert_called_once_with('path/to/fake_type.xml',
                                          self.conduit.init_unit.return_value.storage_path)

    @mock.patch('shutil.copyfile', autospec=True)
    def test_sanitizes_checksum_type(self, mock_copy):
        """
        Assert that the method sanitizes the checksum type.
        """
        self.metadata_files.metadata['fake_type'] = {
            'checksum': {'hex_digest': 'checksum_value', 'algorithm': 'sha'},
            'local_path': 'path/to/fake_type.xml'
        }

        self.reposync.import_unknown_metadata_files(self.metadata_files)

        self.conduit.init_unit.assert_called_once_with(
            models.YumMetadataFile.TYPE,
            {'repo_id': self.repo.id, 'data_type': 'fake_type'},
            {'checksum': 'checksum_value', 'checksum_type': 'sha1'},
            '%s/fake_type.xml' % self.repo.id,
        )
        self.conduit.save_unit.assert_called_once_with(self.conduit.init_unit.return_value)
        mock_copy.assert_called_once_with('path/to/fake_type.xml',
                                          self.conduit.init_unit.return_value.storage_path)


class TestUpdateContent(BaseSyncTest):
    """
    The function being tested doesn't really do anything besides walk through a
    workflow of calling other functions.
    """

    @mock.patch('pulp_rpm.plugins.importers.yum.sync.RepoSync._decide_what_to_download',
                spec_set=RepoSync._decide_what_to_download)
    @mock.patch('pulp_rpm.plugins.importers.yum.sync.RepoSync.download',
                spec_set=RepoSync.download)
    @mock.patch('pulp_rpm.plugins.importers.yum.purge.purge_unwanted_units', autospec=True)
    def test_workflow(self, mock_purge, mock_download, mock_decide):
        rpms = set([1, 2, 3])
        drpms = set([4, 5, 6])
        mock_decide.return_value = (rpms, drpms)

        self.reposync.update_content(self.metadata_files)

        mock_decide.assert_called_once_with(self.metadata_files)
        mock_download.assert_called_once_with(self.metadata_files, rpms, drpms)
        mock_purge.assert_called_once_with(self.metadata_files, self.conduit, self.config)


class TestDecideWhatToDownload(BaseSyncTest):
    @mock.patch('pulp_rpm.plugins.importers.yum.sync.RepoSync._decide_rpms_to_download',
                spec_set=RepoSync._decide_rpms_to_download)
    @mock.patch('pulp_rpm.plugins.importers.yum.sync.RepoSync._decide_drpms_to_download',
                spec_set=RepoSync._decide_drpms_to_download)
    def test_all(self, mock_decide_drpms, mock_decide_rpms):
        rpm_model = model_factory.rpm_models(1)[0]
        drpm_model = model_factory.drpm_models(1)[0]
        mock_decide_rpms.return_value = (set([rpm_model.as_named_tuple]), 1, 1024)
        mock_decide_drpms.return_value = (set([drpm_model.as_named_tuple]), 1, 1024)
        self.conduit.set_progress = mock.MagicMock(spec_set=self.conduit.set_progress)

        ret = self.reposync._decide_what_to_download(self.metadata_files)

        self.assertEqual(ret[0], set([rpm_model.as_named_tuple]))
        self.assertEqual(ret[1], set([drpm_model.as_named_tuple]))
        self.assertEqual(len(ret), 2)
        mock_decide_rpms.assert_called_once_with(self.metadata_files)
        mock_decide_drpms.assert_called_once_with(self.metadata_files)
        self.assertEqual(self.conduit.set_progress.call_count, 1)

        # make sure we reported initial progress values correctly
        report = self.conduit.set_progress.call_args[0][0]
        self.assertEqual(report['content']['size_total'], 2048)
        self.assertEqual(report['content']['size_left'], 2048)
        self.assertEqual(report['content']['items_total'], 2)
        self.assertEqual(report['content']['items_left'], 2)
        self.assertEqual(report['content']['details']['rpm_total'], 1)
        self.assertEqual(report['content']['details']['drpm_total'], 1)


class TestDecideRPMsToDownload(BaseSyncTest):
    def test_skip_rpms(self):
        self.config.override_config[constants.CONFIG_SKIP] = [models.RPM.TYPE]

        ret = self.reposync._decide_rpms_to_download(self.metadata_files)

        self.assertEqual(ret, (set(), 0, 0))

    @mock.patch('__builtin__.open', autospec=True)
    @mock.patch('pulp_rpm.plugins.importers.yum.repomd.packages.package_list_generator',
                autospec=True)
    @mock.patch('pulp_rpm.plugins.importers.yum.sync.RepoSync._identify_wanted_versions',
                spec_set=RepoSync._identify_wanted_versions)
    @mock.patch('pulp_rpm.plugins.importers.yum.existing.check_repo', autospec=True)
    def test_calls_identify_wanted_and_existing(self, mock_check_repo, mock_identify,
                                                mock_generator, mock_open):
        primary_file = StringIO()
        mock_open.return_value = primary_file
        model = model_factory.rpm_models(1)[0]
        self.metadata_files.metadata[primary.METADATA_FILE_NAME] = \
            {'local_path': '/path/to/primary'}
        mock_generator.return_value = [model.as_named_tuple]
        mock_identify.return_value = {model.as_named_tuple: 1024}
        mock_check_repo.return_value = set([model.as_named_tuple])

        ret = self.reposync._decide_rpms_to_download(self.metadata_files)

        self.assertEqual(ret, (set([model.as_named_tuple]), 1, 1024))
        mock_open.assert_called_once_with('/path/to/primary', 'r')
        mock_generator.assert_called_once_with(primary_file, primary.PACKAGE_TAG,
                                               primary.process_package_element)
        mock_identify.assert_called_once_with(mock_generator.return_value)
        self.assertTrue(primary_file.closed)

    @mock.patch('__builtin__.open', autospec=True)
    @mock.patch('pulp_rpm.plugins.importers.yum.repomd.packages.package_list_generator',
                autospec=True)
    def test_closes_file_on_exception(self, mock_generator, mock_open):
        primary_file = StringIO()
        mock_open.return_value = primary_file
        self.metadata_files.metadata[primary.METADATA_FILE_NAME] = \
            {'local_path': '/path/to/primary'}
        mock_generator.side_effect = ValueError

        self.assertRaises(ValueError, self.reposync._decide_rpms_to_download,
                          self.metadata_files)

        mock_open.assert_called_once_with('/path/to/primary', 'r')
        self.assertTrue(primary_file.closed)


class TestDecideDRPMsToDownload(BaseSyncTest):
    def test_skip_drpms(self):
        self.config.override_config[constants.CONFIG_SKIP] = [models.DRPM.TYPE]

        ret = self.reposync._decide_drpms_to_download(self.metadata_files)

        self.assertEqual(ret, (set(), 0, 0))

    def test_no_file_available(self):
<<<<<<< HEAD
        self.assertTrue(
            self.metadata_files.get_metadata_file_handle(presto.METADATA_FILE_NAME) is None)
=======
        self.assertTrue(self.metadata_files.get_metadata_file_handle(presto.METADATA_FILE_NAMES[0]) is None)
>>>>>>> 6c1786c0

        ret = self.reposync._decide_drpms_to_download(self.metadata_files)

        self.assertEqual(ret, (set(), 0, 0))

    @mock.patch('__builtin__.open', autospec=True)
    @mock.patch('pulp_rpm.plugins.importers.yum.repomd.packages.package_list_generator',
                autospec=True)
    @mock.patch('pulp_rpm.plugins.importers.yum.sync.RepoSync._identify_wanted_versions',
                spec_set=RepoSync._identify_wanted_versions)
    @mock.patch('pulp_rpm.plugins.importers.yum.existing.check_repo', autospec=True)
    def test_calls_identify_wanted_and_existing(self, mock_check_repo, mock_identify,
                                                mock_generator, mock_open):
        presto_file = StringIO()
        mock_open.return_value = presto_file
        model = model_factory.drpm_models(1)[0]
        self.metadata_files.metadata[presto.METADATA_FILE_NAMES[0]] = {'local_path': '/path/to/presto'}
        mock_generator.return_value = [model.as_named_tuple]
        mock_identify.return_value = {model.as_named_tuple: 1024}
        mock_check_repo.return_value = set([model.as_named_tuple])

        ret = self.reposync._decide_drpms_to_download(self.metadata_files)

        self.assertEqual(ret, (set([model.as_named_tuple]), 1, 1024))
        mock_open.assert_called_once_with('/path/to/presto', 'r')
        mock_generator.assert_called_once_with(presto_file, presto.PACKAGE_TAG,
                                               presto.process_package_element)
        mock_identify.assert_called_once_with(mock_generator.return_value)
        self.assertTrue(presto_file.closed)

    @mock.patch('__builtin__.open', autospec=True)
    @mock.patch('pulp_rpm.plugins.importers.yum.repomd.packages.package_list_generator',
                autospec=True)
    def test_closes_file_on_exception(self, mock_generator, mock_open):
        presto_file = StringIO()
        mock_open.return_value = presto_file
        self.metadata_files.metadata[presto.METADATA_FILE_NAMES[0]] = {'local_path': '/path/to/presto'}
        mock_generator.side_effect = ValueError

        self.assertRaises(ValueError, self.reposync._decide_drpms_to_download,
                          self.metadata_files)

        mock_open.assert_called_once_with('/path/to/presto', 'r')
        self.assertTrue(presto_file.closed)


class TestDownload(BaseSyncTest):
    RELATIVEPATH = 'myrelativepath'

    def setUp(self):
        super(TestDownload, self).setUp()
        # nothing in these tests should actually attempt to write anything
        self.reposync.tmp_dir = '/idontexist/'

    @mock.patch.object(packages, 'package_list_generator', autospec=True)
    def test_none_to_download(self, mock_package_list_generator):
        """
        make sure it does nothing if there are no units specified to download
        """
        self.metadata_files.get_metadata_file_handle = mock.MagicMock(
            spec_set=self.metadata_files.get_metadata_file_handle,
            side_effect=StringIO,
        )
        # The 2nd/3rd calls are for the prestodelta, deltaninfo files
        mock_package_list_generator.side_effect = iter([model_factory.rpm_models(3),
<<<<<<< HEAD
                                                        model_factory.drpm_models(3)])
=======
                                                       model_factory.drpm_models(3),
                                                       None])
>>>>>>> 6c1786c0

        report = self.reposync.download(self.metadata_files, set(), set())

        self.assertTrue(report.success_flag)
        self.assertEqual(report.added_count, 0)
        self.assertEqual(report.removed_count, 0)
        self.assertEqual(report.updated_count, 0)

    @mock.patch('pulp_rpm.plugins.importers.yum.repomd.alternate.ContentContainer')
    @mock.patch('pulp_rpm.plugins.importers.yum.repomd.nectar_factory.create_downloader',
                autospec=True)
    @mock.patch.object(packages, 'package_list_generator', autospec=True)
    def test_rpms_to_download(self, mock_package_list_generator, mock_create_downloader,
                              mock_container):
        """
        test with only RPMs specified to download
        """
        file_handle = StringIO()
        self.metadata_files.get_metadata_file_handle = mock.MagicMock(
            spec_set=self.metadata_files.get_metadata_file_handle,
            side_effect=[file_handle, None, None],  # None means it will skip DRPMs
        )
        rpms = model_factory.rpm_models(3)
        for rpm in rpms:
            rpm.metadata['relativepath'] = self.RELATIVEPATH
            # for this mock data, relativepath is already the same as
            # os.path.basename(relativepath)
            rpm.metadata['filename'] = self.RELATIVEPATH
        mock_package_list_generator.return_value = rpms
        self.downloader.download = mock.MagicMock(spec_set=self.downloader.download)
        mock_create_downloader.return_value = self.downloader

        fake_container = mock.Mock()
        fake_container.refresh.return_value = {}
        mock_container.return_value = fake_container

        # call download, passing in only two of the 3 rpms as units we want
        self.reposync.download(self.metadata_files,
                               set(m.as_named_tuple for m in rpms[:2]), set())

        # make sure we skipped DRPMs
        self.assertEqual(self.downloader.download.call_count, 0)
        self.assertEqual(mock_package_list_generator.call_count, 1)

        # verify that the download requests were correct
        requests = list(fake_container.download.call_args[0][2])
        self.assertEqual(len(requests), 2)
        self.assertEqual(requests[0].url, os.path.join(self.url, self.RELATIVEPATH))
        self.assertEqual(requests[0].destination,
                         os.path.join(self.reposync.tmp_dir, self.RELATIVEPATH))
        self.assertTrue(requests[0].data is rpms[0])
        self.assertEqual(requests[1].url, os.path.join(self.url, self.RELATIVEPATH))
        self.assertEqual(requests[1].destination,
                         os.path.join(self.reposync.tmp_dir, self.RELATIVEPATH))
        self.assertTrue(requests[1].data is rpms[1])
        self.assertTrue(file_handle.closed)

    @mock.patch('pulp_rpm.plugins.importers.yum.repomd.alternate.ContentContainer')
    @mock.patch('pulp_rpm.plugins.importers.yum.repomd.nectar_factory.create_downloader',
                autospec=True)
    @mock.patch.object(packages, 'package_list_generator', autospec=True)
    def test_drpms_to_download(self, mock_package_list_generator, mock_create_downloader,
                               mock_container):
        """
        test with only DRPMs specified to download
        """
        file_handle = StringIO()
        self.metadata_files.get_metadata_file_handle = mock.MagicMock(
            spec_set=self.metadata_files.get_metadata_file_handle,
            # The second and third time this method is called are to get the deltainfo/prestodelta
            # files
            side_effect=[StringIO(), file_handle, file_handle],
        )
        drpms = model_factory.drpm_models(3)
        for drpm in drpms:
            drpm.metadata['relativepath'] = ''

        # including drpms twice catches both possible prestodelta file names
        mock_package_list_generator.side_effect = iter([[], drpms, drpms])
        self.downloader.download = mock.MagicMock(spec_set=self.downloader.download)
        mock_create_downloader.return_value = self.downloader

        fake_container = mock.Mock()
        fake_container.refresh.return_value = {}
        mock_container.return_value = fake_container

        # call download, passing in only two of the 3 rpms as units we want
        self.reposync.download(self.metadata_files, set(),
                               set(m.as_named_tuple for m in drpms[:2]))

        # check download call twice since each drpm metadata file referenced 1 drpm
        self.assertEqual(self.downloader.download.call_count, 2)
        # Package list generator gets called 3 time, once for the rpms and twice for drpms
        self.assertEqual(mock_package_list_generator.call_count, 3)

        # verify that the download requests were correct
        requests = list(self.downloader.download.call_args[0][0])
        self.assertEqual(len(requests), 2)
        self.assertEqual(requests[0].url, os.path.join(self.url, drpms[0].filename))
        self.assertEqual(requests[0].destination,
                         os.path.join(self.reposync.tmp_dir, drpms[0].filename))
        self.assertTrue(requests[0].data is drpms[0])
        self.assertEqual(requests[1].url, os.path.join(self.url, drpms[1].filename))
        self.assertEqual(requests[1].destination,
                         os.path.join(self.reposync.tmp_dir, drpms[1].filename))
        self.assertTrue(requests[1].data is drpms[1])
        self.assertTrue(file_handle.closed)


class TestCancel(BaseSyncTest):
    def test_sets_bools(self):
        self.reposync.downloader = self.downloader

        self.reposync.cancel()

        self.assertTrue(self.reposync.cancelled)
        self.assertTrue(self.downloader.is_canceled)

    def test_handles_no_downloader(self):
        # it shouldn't get upset if there isn't a downloader available
        self.reposync.cancel()

        self.assertTrue(self.reposync.cancelled)
        self.assertTrue(getattr(self.reposync, 'downloader', None) is None)

    def test_sets_progress(self):
        # get a sync running, but have the "get_metadata" call actually result
        # in a "cancel" call
        self.reposync.get_metadata = mock.MagicMock(side_effect=self.reposync.cancel,
                                                    spec_set=self.reposync.get_metadata)
        self.reposync.save_default_metadata_checksum_on_repo = mock.MagicMock()

        report = self.reposync.run()

        # this proves that the progress was correctly set and a corresponding report
        # was made
        self.assertTrue(report.canceled_flag)
        self.assertEqual(report.details['metadata']['state'], constants.STATE_CANCELLED)


class TestGetErrata(BaseSyncTest):
    @mock.patch.object(RepoSync, 'save_fileless_units', autospec=True)
    def test_no_metadata(self, mock_save):
        self.reposync.get_errata(self.metadata_files)

        self.assertEqual(mock_save.call_count, 0)

    @mock.patch.object(RepoSync, 'save_fileless_units', autospec=True)
    @mock.patch.object(metadata.MetadataFiles, 'get_metadata_file_handle',
                       autospec=True, return_value=StringIO())
    def test_closes_file(self, mock_get, mock_save):
        """
        make sure this closes its file handle
        """
        self.assertFalse(mock_get.return_value.closed)

        self.reposync.get_errata(self.metadata_files)

        self.assertTrue(mock_get.return_value.closed)

    @mock.patch.object(RepoSync, 'save_fileless_units', autospec=True,
                       side_effect=AttributeError)
    @mock.patch.object(metadata.MetadataFiles, 'get_metadata_file_handle',
                       autospec=True, return_value=StringIO())
    def test_closes_file_on_exception(self, mock_get, mock_save):
        """
        make sure this closes its file handle even if an exception is raised
        """
        self.assertFalse(mock_get.return_value.closed)

        self.assertRaises(AttributeError, self.reposync.get_errata, self.metadata_files)

        self.assertTrue(mock_get.return_value.closed)

    @mock.patch.object(updateinfo, 'process_package_element', autospec=True)
    @mock.patch.object(RepoSync, 'save_fileless_units', autospec=True)
    @mock.patch.object(metadata.MetadataFiles, 'get_metadata_file_handle',
                       autospec=True, return_value=StringIO())
    def test_with_metadata(self, mock_get, mock_save, mock_process):
        self.reposync.get_errata(self.metadata_files)

        mock_save.assert_called_once_with(self.reposync,
                                          mock_get.return_value,
                                          updateinfo.PACKAGE_TAG,
                                          updateinfo.process_package_element,
                                          additive_type=True)


class TestGetCompsFileUnits(BaseSyncTest):
    @mock.patch.object(RepoSync, 'save_fileless_units', autospec=True)
    def test_no_metadata(self, mock_save):
        self.reposync.get_comps_file_units(self.metadata_files, mock.Mock(), "foo")

        self.assertEqual(mock_save.call_count, 0)

    @mock.patch.object(RepoSync, 'save_fileless_units', autospec=True)
    @mock.patch.object(metadata.MetadataFiles, 'get_group_file_handle',
                       autospec=True, return_value=StringIO())
    def test_closes_file(self, mock_get, mock_save):
        """
        make sure this closes its file handle
        """
        self.assertFalse(mock_get.return_value.closed)

        self.reposync.get_comps_file_units(self.metadata_files, mock.Mock(), "foo")

        self.assertTrue(mock_get.return_value.closed)

    @mock.patch.object(RepoSync, 'save_fileless_units', autospec=True,
                       side_effect=AttributeError)
    @mock.patch.object(metadata.MetadataFiles, 'get_group_file_handle',
                       autospec=True, return_value=StringIO())
    def test_closes_file_on_exception(self, mock_get, mock_save):
        """
        make sure this closes its file handle even if an exception is raised
        """
        self.assertFalse(mock_get.return_value.closed)

        self.assertRaises(AttributeError, self.reposync.get_comps_file_units,
                          self.metadata_files, mock.Mock(), "foo")

        self.assertTrue(mock_get.return_value.closed)

    @mock.patch.object(RepoSync, 'save_fileless_units', autospec=True)
    @mock.patch.object(metadata.MetadataFiles, 'get_group_file_handle',
                       autospec=True, return_value=StringIO())
    def test_with_metadata(self, mock_get, mock_save):
        mock_process_element = mock.Mock()
        self.reposync.get_comps_file_units(self.metadata_files, mock_process_element, "foo")

        self.assertEqual(mock_save.call_count, 1)
        self.assertEqual(mock_save.call_args[0][1], mock_get.return_value)
        self.assertEqual(mock_save.call_args[0][2], "foo")
        self.assertTrue(mock_save.call_args[0][3])

        # verify that the process func delegates properly with the correct repo id
        process_func = mock_save.call_args[0][3]
        fake_element = mock.MagicMock()
        process_func(fake_element)
        mock_process_element.assert_called_once_with(self.repo.id, fake_element)


class TestSaveFilelessUnits(BaseSyncTest):

    @mock.patch('pulp_rpm.plugins.importers.yum.existing.check_repo', autospec=True)
    @mock.patch('pulp_rpm.plugins.importers.yum.repomd.packages.package_list_generator',
                autospec=True)
    def test_save_fileless_units(self, mock_generator, mock_check_repo):
        """
        test the "base" use case for save_fileless_units.

        Note that we are using errata as the unit here, but errata are typically
        saved with "additive_type" set to True.

        """
        errata = tuple(model_factory.errata_models(3))
        mock_generator.return_value = errata
        mock_check_repo.return_value = [g.as_named_tuple for g in errata]
        self.conduit.init_unit = mock.MagicMock(spec_set=self.conduit.init_unit)
        self.conduit.save_unit = mock.MagicMock(spec_set=self.conduit.save_unit)
        file_handle = StringIO()

        self.reposync.save_fileless_units(file_handle, updateinfo.PACKAGE_TAG,
                                          updateinfo.process_package_element)

        mock_generator.assert_any_call(file_handle, updateinfo.PACKAGE_TAG,
                                       updateinfo.process_package_element)
        self.assertEqual(mock_generator.call_count, 2)
        self.assertEqual(mock_check_repo.call_count, 1)
        self.assertEqual(list(mock_check_repo.call_args[0][0]), [g.as_named_tuple for g in errata])
        self.assertEqual(mock_check_repo.call_args[0][1], self.conduit.get_units)

        for model in errata:
            self.conduit.init_unit.assert_any_call(model.TYPE, model.unit_key, model.metadata, None)
        self.conduit.save_unit.assert_any_call(self.conduit.init_unit.return_value)
        self.assertEqual(self.conduit.save_unit.call_count, 3)

    def test_save_fileless_units_bad_args(self):
        """
        Ensure that an error is raised if save_fileless_units is called with
        mutually exclusive args
        """
        self.assertRaises(PulpCodedException, self.reposync.save_fileless_units,
                          None, None, None, mutable_type=True, additive_type=True)

    @mock.patch('pulp_rpm.plugins.importers.yum.repomd.packages.'
                'package_list_generator', autospec=True)
    @mock.patch('pulp.plugins.conduits.mixins.SearchUnitsMixin.'
                'find_unit_by_unit_key', autospec=True)
    @mock.patch('pulp_rpm.plugins.importers.yum.sync.RepoSync._concatenate_units', autospec=True)
    def test_save_erratas_none_existing(self, mock_concat, mock_find_unit, mock_generator):
        """
        test where no errata already exist, so all should be saved
        """
        errata = tuple(model_factory.errata_models(3))
        mock_generator.return_value = errata
        self.conduit.init_unit = mock.MagicMock(spec_set=self.conduit.init_unit)
        self.conduit.save_unit = mock.MagicMock(spec_set=self.conduit.save_unit)
        # all of these units are new, find_unit_by_unit_key will return None
        mock_find_unit.return_value = None
        file_handle = StringIO()

        # errata are saved with the "additive=True" flag
        self.reposync.save_fileless_units(file_handle, updateinfo.PACKAGE_TAG,
                                          updateinfo.process_package_element, additive_type=True)

        mock_generator.assert_any_call(file_handle, updateinfo.PACKAGE_TAG,
                                       updateinfo.process_package_element)
        self.assertEqual(mock_generator.call_count, 1)

        for model in errata:
            self.conduit.init_unit.assert_any_call(model.TYPE, model.unit_key, model.metadata, None)
        self.conduit.save_unit.assert_any_call(self.conduit.init_unit.return_value)
        self.assertEqual(self.conduit.save_unit.call_count, 3)

    @mock.patch('pulp_rpm.plugins.importers.yum.repomd.packages.'
                'package_list_generator', autospec=True)
    @mock.patch('pulp.plugins.conduits.mixins.SearchUnitsMixin.'
                'find_unit_by_unit_key', autospec=True)
    @mock.patch('pulp_rpm.plugins.importers.yum.sync.RepoSync._concatenate_units', autospec=True)
    def test_save_erratas_some_existing(self, mock_concat, mock_find_unit, mock_generator):
        """
        test where some errata already exist. When "additive_type" is set, we
        will always init and save a unit since it may have been modified.
        """
        errata = tuple(model_factory.errata_models(3))
        mock_generator.return_value = errata
        self.conduit.init_unit = mock.MagicMock(spec_set=self.conduit.init_unit)
        self.conduit.save_unit = mock.MagicMock(spec_set=self.conduit.save_unit)
        # all of these units are new, find_unit_by_unit_key will return None
        mock_find_unit.return_value = None
        file_handle = StringIO()

        find_unit_retvals = [mock.Mock(), None, mock.Mock()]

        def _find_unit_return(*args):
            return find_unit_retvals.pop()

        mock_find_unit.side_effect = _find_unit_return

        concat_unit_retvals = ["fake-unit-b", "fake-unit-a"]

        def _concat_unit_return(*args):
            return concat_unit_retvals.pop()

        mock_concat.side_effect = _concat_unit_return

        # errata are saved with the "additive=True" flag
        self.reposync.save_fileless_units(file_handle, updateinfo.PACKAGE_TAG,
                                          updateinfo.process_package_element, additive_type=True)

        mock_generator.assert_any_call(file_handle, updateinfo.PACKAGE_TAG,
                                       updateinfo.process_package_element)
        # the generator is called only once since we are not rewinding the file
        # handle or checking the repo for existing elements.
        self.assertEqual(mock_generator.call_count, 1)

        for model in errata:
            self.conduit.init_unit.assert_any_call(model.TYPE, model.unit_key, model.metadata, None)

        self.conduit.save_unit.assert_any_call("fake-unit-a")
        self.conduit.save_unit.assert_any_call("fake-unit-b")
        self.conduit.save_unit.assert_any_call(self.conduit.init_unit.return_value)
        self.assertEqual(self.conduit.save_unit.call_count, 3)

    @mock.patch('pulp_rpm.plugins.importers.yum.repomd.packages.'
                'package_list_generator', autospec=True)
    @mock.patch('pulp_rpm.plugins.importers.yum.sync.RepoSync._concatenate_units', autospec=True)
    @mock.patch('pulp.plugins.conduits.mixins.SearchUnitsMixin.'
                'find_unit_by_unit_key', autospec=True)
    def test_save_erratas_update_pkglist(self, mock_find_unit, mock_concat, mock_generator):
        """
        test that we call _concatenate_units when we find an existing errata
        """
        errata = tuple(model_factory.errata_models(3))
        mock_generator.return_value = errata
        self.conduit.init_unit = mock.MagicMock(spec_set=self.conduit.init_unit)
        self.conduit.save_unit = mock.MagicMock(spec_set=self.conduit.save_unit)
        mock_find_unit.return_value = "fake unit"
        file_handle = StringIO()

        self.reposync.save_fileless_units(file_handle, updateinfo.PACKAGE_TAG,
                                          updateinfo.process_package_element, additive_type=True)

        self.assertEqual(mock_concat.call_count, 3)

    @mock.patch('pulp_rpm.plugins.importers.yum.existing.check_repo', autospec=True)
    @mock.patch('pulp_rpm.plugins.importers.yum.repomd.packages.package_list_generator',
                autospec=True)
    def test_save_groups_some_existing(self, mock_generator, mock_check_repo):
        """
        test where some groups already exist, and make sure all of them are
        saved regardless
        """
        groups = tuple(model_factory.group_models(3))
        mock_generator.return_value = groups
        mock_check_repo.return_value = [g.as_named_tuple for g in groups[:2]]
        self.conduit.init_unit = mock.MagicMock(spec_set=self.conduit.init_unit)
        self.conduit.save_unit = mock.MagicMock(spec_set=self.conduit.save_unit)
        file_handle = StringIO()

        self.reposync.save_fileless_units(file_handle, group.GROUP_TAG,
                                          group.process_group_element, mutable_type=True)

        mock_generator.assert_any_call(file_handle, group.GROUP_TAG, group.process_group_element)
        # skip the check for existing units since groups are mutable
        self.assertEqual(mock_generator.call_count, 1)
        self.assertEqual(mock_check_repo.call_count, 0)

        for model in groups:
            self.conduit.init_unit.assert_any_call(model.TYPE, model.unit_key, model.metadata, None)
        self.conduit.save_unit.assert_any_call(self.conduit.init_unit.return_value)
        self.assertEqual(self.conduit.save_unit.call_count, 3)

    @mock.patch('pulp_rpm.plugins.importers.yum.existing.check_repo', autospec=True)
    @mock.patch('pulp_rpm.plugins.importers.yum.repomd.packages.'
                'package_list_generator', autospec=True)
    @mock.patch('pulp.plugins.conduits.mixins.SearchUnitsMixin.'
                'find_unit_by_unit_key', autospec=True)
    @mock.patch('pulp_rpm.plugins.importers.yum.sync.RepoSync._concatenate_units',
                autospec=True)
    def test_save_erratas_all_existing(self, mock_concat, mock_find_unit, mock_generator,
                                       mock_check_repo):
        """
        test where all errata already exist
        """
        errata = tuple(model_factory.errata_models(3))
        mock_generator.return_value = errata
        mock_check_repo.return_value = []
        self.conduit.init_unit = mock.MagicMock(spec_set=self.conduit.init_unit)
        self.conduit.save_unit = mock.MagicMock(spec_set=self.conduit.save_unit)
        file_handle = StringIO()

        self.reposync.save_fileless_units(file_handle, updateinfo.PACKAGE_TAG,
                                          updateinfo.process_package_element, additive_type=True)

        mock_generator.assert_any_call(file_handle, updateinfo.PACKAGE_TAG,
                                       updateinfo.process_package_element)
        self.assertEqual(mock_generator.call_count, 1)

        self.assertEqual(self.conduit.save_unit.call_count, 3)

    def test_concatenate_units_wrong_type_id(self):
        """
        Ensure that we get an exception if we try to concatenate units of different types!
        """
        mock_erratum_model = models.Errata('RHBA-1234', metadata={})
        mock_existing_unit = Unit(ids.TYPE_ID_ERRATA, mock_erratum_model.unit_key,
                                  mock_erratum_model.metadata, "/fake/path")

        mock_dist_model = models.Distribution('fake family', 'server', '3.11',
                                              'baroque', metadata={})
        mock_new_unit = Unit(ids.TYPE_ID_DISTRO, mock_dist_model.unit_key,
                             mock_dist_model.metadata, "/fake/path")

        self.assertRaises(PulpCodedException, self.reposync._concatenate_units,
                          mock_existing_unit, mock_new_unit)

    def test_concatenate_units_wrong_unit_keys(self):
        """
        Ensure that we get an exception if we try to concatenate units with different unit_keys.
        """
        mock_existing_erratum_model = models.Errata('RHBA-1234', metadata={})
        mock_existing_unit = Unit(ids.TYPE_ID_ERRATA, mock_existing_erratum_model.unit_key,
                                  mock_existing_erratum_model.metadata, "/fake/path")

        mock_new_erratum_model = models.Errata('RHBA-5678', metadata={})
        mock_new_unit = Unit(ids.TYPE_ID_ERRATA, mock_new_erratum_model.unit_key,
                             mock_new_erratum_model.metadata, "/fake/path")

        self.assertRaises(PulpCodedException, self.reposync._concatenate_units,
                          mock_existing_unit, mock_new_unit)

    def test_concatenate_units_unsupported_type(self):
        """
        Ensure that we get an exception if we try to concatenate unsupported units
        """
        mock_existing_dist_model = models.Distribution('fake family', 'server', '3.11',
                                                       'baroque', metadata={})
        mock_existing_dist_unit = Unit(ids.TYPE_ID_DISTRO, mock_existing_dist_model.unit_key,
                                       mock_existing_dist_model.metadata, "/fake/path")
        mock_new_dist_model = models.Distribution('fake family', 'server', '3.11',
                                                  'baroque', metadata={})
        mock_new_dist_unit = Unit(ids.TYPE_ID_DISTRO, mock_new_dist_model.unit_key,
                                  mock_new_dist_model.metadata, "/fake/path")

        self.assertRaises(PulpCodedException, self.reposync._concatenate_units,
                          mock_existing_dist_unit, mock_new_dist_unit)

    def test_concatenate_units_errata(self):
        """
        Ensure that concatenation works
        """
        mock_existing_erratum_pkglist = [{'packages': [{"name": "some_package v1"},
                                                       {"name": "another_package v1"}],
                                          'name': 'v1 packages'}]
        mock_existing_erratum_model = models.Errata('RHBA-1234',
                                                    metadata={'pkglist':
                                                              mock_existing_erratum_pkglist})

        mock_existing_unit = Unit(ids.TYPE_ID_ERRATA, mock_existing_erratum_model.unit_key,
                                  mock_existing_erratum_model.metadata, "/fake/path")

        mock_new_erratum_pkglist = [{'packages': [{"name": "some_package v2"},
                                                  {"name": "another_package v2"}],
                                     'name': 'v2 packages'}]
        mock_new_erratum_model = models.Errata('RHBA-1234',
                                               metadata={'pkglist':
                                                         mock_new_erratum_pkglist})

        mock_new_unit = Unit(ids.TYPE_ID_ERRATA, mock_new_erratum_model.unit_key,
                             mock_new_erratum_model.metadata, "/fake/path")

        concat_unit = self.reposync._concatenate_units(mock_existing_unit, mock_new_unit)

        self.assertEqual(concat_unit.metadata, {'pkglist':
                                                [{'packages': [{'name': 'some_package v1'},
                                                               {'name': 'another_package v1'}],
                                                  'name': 'v1 packages'},
                                                 {'packages': [{'name': 'some_package v2'},
                                                               {'name': 'another_package v2'}],
                                                  'name': 'v2 packages'}],
                                                server_constants.PULP_USER_METADATA_FIELDNAME: {}})

    def test_concatenate_units_errata_same_errata(self):
        """
        Ensure that we do not alter existing package lists when there is no new info
        """
        mock_existing_erratum_pkglist = [{'packages': [{"name": "some_package v1"},
                                                       {"name": "another_package v1"}],
                                          'name': 'v1 packages'}]
        mock_existing_erratum_model = models.Errata('RHBA-1234',
                                                    metadata={'pkglist':
                                                              mock_existing_erratum_pkglist})
        mock_existing_unit = Unit(ids.TYPE_ID_ERRATA, mock_existing_erratum_model.unit_key,
                                  mock_existing_erratum_model.metadata, "/fake/path")

        # new erratum has the same package list and same ID
        mock_new_erratum_pkglist = [{'packages': [{"name": "some_package v1"},
                                                  {"name": "another_package v1"}],
                                     'name': 'v1 packages'}]

        mock_new_erratum_model = models.Errata('RHBA-1234',
                                               metadata={'pkglist':
                                                         mock_new_erratum_pkglist})
        mock_new_unit = Unit(ids.TYPE_ID_ERRATA, mock_new_erratum_model.unit_key,
                             mock_new_erratum_model.metadata, "/fake/path")

        concat_unit = self.reposync._concatenate_units(mock_existing_unit, mock_new_unit)

        self.assertEqual(concat_unit.metadata, {'pkglist':
                                                [{'packages': [{'name': 'some_package v1'},
                                                               {'name': 'another_package v1'}],
                                                 'name': 'v1 packages'}],
                                                server_constants.PULP_USER_METADATA_FIELDNAME: {}})

    def test_concatenate_units_errata_avoid_double_concat(self):
        """
        Ensure that we do not append a package list to an errata a second time
        """
        mock_existing_erratum_pkglist = [{'packages': [{'name': 'some_package v1'},
                                                       {'name': 'another_package v1'}],
                                          'name': 'v1 packages'},
                                         {'packages': [{'name': 'some_package v2'},
                                                       {'name': 'another_package v2'}],
                                          'name': 'v2 packages'}]

        mock_existing_erratum_model = models.Errata('RHBA-1234',
                                                    metadata={'pkglist':
                                                              mock_existing_erratum_pkglist})
        mock_existing_unit = Unit(ids.TYPE_ID_ERRATA, mock_existing_erratum_model.unit_key,
                                  mock_existing_erratum_model.metadata, "/fake/path")

        # new erratum has a subset of what we already know
        mock_new_erratum_pkglist = [{'packages': [{"name": "some_package v1"},
                                                  {"name": "another_package v1"}],
                                     'name': 'v1 packages'}]

        mock_new_erratum_model = models.Errata('RHBA-1234',
                                               metadata={'pkglist':
                                                         mock_new_erratum_pkglist})
        mock_new_unit = Unit(ids.TYPE_ID_ERRATA, mock_new_erratum_model.unit_key,
                             mock_new_erratum_model.metadata, "/fake/path")

        concat_unit = self.reposync._concatenate_units(mock_existing_unit, mock_new_unit)

        self.assertEqual(concat_unit.metadata, {'pkglist':
                                                [{'packages': [{'name': 'some_package v1'},
                                                               {'name': 'another_package v1'}],
                                                  'name': 'v1 packages'},
                                                 {'packages': [{'name': 'some_package v2'},
                                                               {'name': 'another_package v2'}],
                                                  'name': 'v2 packages'}],
                                                server_constants.PULP_USER_METADATA_FIELDNAME: {}})


class TestIdentifyWantedVersions(BaseSyncTest):
    def test_keep_all(self):
        self.config.override_config[importer_constants.KEY_UNITS_RETAIN_OLD_COUNT] = None
        units = model_factory.rpm_models(3)
        for unit in units:
            unit.metadata['size'] = 1024

        result = sorted(self.reposync._identify_wanted_versions(units).keys())

        self.assertEqual([u.as_named_tuple for u in units], result)

    def test_keep_one(self):
        self.config.override_config[importer_constants.KEY_UNITS_RETAIN_OLD_COUNT] = 0
        units = model_factory.rpm_models(3, True)
        units.extend(model_factory.rpm_models(2))
        for unit in units:
            unit.metadata['size'] = 1024

        # the generator can yield results out of their original order, which is ok
        result = self.reposync._identify_wanted_versions(units)

        self.assertFalse(units[0].as_named_tuple in result)
        self.assertFalse(units[1].as_named_tuple in result)
        self.assertTrue(units[2].as_named_tuple in result)
        self.assertTrue(units[3].as_named_tuple in result)
        self.assertTrue(units[4].as_named_tuple in result)
        for size in result.values():
            self.assertEqual(size, 1024)

    def test_keep_two(self):
        self.config.override_config[importer_constants.KEY_UNITS_RETAIN_OLD_COUNT] = 1
        units = model_factory.rpm_models(3, True)
        units.extend(model_factory.rpm_models(2))
        for unit in units:
            unit.metadata['size'] = 1024

        # the generator can yield results out of their original order, which is ok
        result = self.reposync._identify_wanted_versions(units)

        self.assertFalse(units[0].as_named_tuple in result)
        self.assertTrue(units[1].as_named_tuple in result)
        self.assertTrue(units[2].as_named_tuple in result)
        self.assertTrue(units[3].as_named_tuple in result)
        self.assertTrue(units[4].as_named_tuple in result)
        for size in result.values():
            self.assertEqual(size, 1024)


class TestFilteredUnitGenerator(BaseSyncTest):
    def test_without_to_download(self):
        units = model_factory.rpm_models(3)

        result = list(self.reposync._filtered_unit_generator(units))

        self.assertEqual(units, result)

    def test_with_to_download(self):
        units = model_factory.rpm_models(3)
        # specify which we want
        to_download = set([unit.as_named_tuple for unit in units[:2]])

        result = list(self.reposync._filtered_unit_generator(units, to_download))

        # make sure we only got the ones we want
        self.assertEqual(result, units[:2])


class TestAlreadyDownloadedUnits(BaseSyncTest):
    @mock.patch('pulp.plugins.conduits.repo_sync.RepoSyncConduit.search_all_units', autospec=True)
    @mock.patch('pulp.plugins.conduits.repo_sync.RepoSyncConduit.save_unit', autospec=True)
    @mock.patch('os.path.isfile', autospec=True)
    def test_rpms_check_all_and_associate_positive(self, mock_isfile, mock_save,
                                                   mock_search_all_units):
        units = model_factory.rpm_models(3)
        mock_search_all_units.return_value = units
        mock_isfile.return_value = True
        input_units = set([unit.as_named_tuple for unit in units])
        for unit in units:
            unit.metadata['filename'] = 'test-filename'
            unit.storage_path = "existing_storage_path"
        result = check_all_and_associate(input_units, self.conduit)
        self.assertEqual(len(list(result)), 0)
        # verify we are saving the storage path
        for c in mock_save.mock_calls:
            (conduit, unit) = c[1]
            self.assertEquals(unit.storage_path, "existing_storage_path")

    @mock.patch('pulp.plugins.conduits.repo_sync.RepoSyncConduit.search_all_units', autospec=True)
    @mock.patch('pulp.plugins.conduits.repo_sync.RepoSyncConduit.save_unit', autospec=True)
    @mock.patch('os.path.isfile', autospec=True)
    def test_rpms_check_all_and_associate_negative(self, mock_isfile, mock_save,
                                                   mock_search_all_units):
        mock_search_all_units.return_value = []
        mock_isfile.return_value = True
        units = model_factory.rpm_models(3)
        input_units = set([unit.as_named_tuple for unit in units])
        result = check_all_and_associate(input_units, self.conduit)
        self.assertEqual(len(list(result)), 3)

    @mock.patch('pulp.plugins.conduits.repo_sync.RepoSyncConduit.search_all_units', autospec=True)
    @mock.patch('pulp.plugins.conduits.repo_sync.RepoSyncConduit.save_unit', autospec=True)
    @mock.patch('os.path.isfile', autospec=True)
    def test_srpms_check_all_and_associate_positive(self, mock_isfile, mock_save,
                                                    mock_search_all_units):
        units = model_factory.srpm_models(3)
        mock_search_all_units.return_value = units
        mock_isfile.return_value = True
        input_units = set([unit.as_named_tuple for unit in units])
        for unit in units:
            unit.metadata['filename'] = 'test-filename'
            unit.storage_path = "existing_storage_path"
        result = check_all_and_associate(input_units, self.conduit)
        self.assertEqual(len(list(result)), 0)

    @mock.patch('pulp.plugins.conduits.repo_sync.RepoSyncConduit.search_all_units', autospec=True)
    @mock.patch('pulp.plugins.conduits.repo_sync.RepoSyncConduit.save_unit', autospec=True)
    @mock.patch('os.path.isfile', autospec=True)
    def test_srpms_check_all_and_associate_negative(self, mock_isfile, mock_save,
                                                    mock_search_all_units):
        mock_search_all_units.return_value = []
        mock_isfile.return_value = True
        units = model_factory.srpm_models(3)
        input_units = set([unit.as_named_tuple for unit in units])
        result = check_all_and_associate(input_units, self.conduit)
        self.assertEqual(len(list(result)), 3)

    @mock.patch('pulp.plugins.conduits.repo_sync.RepoSyncConduit.search_all_units', autospec=True)
    @mock.patch('pulp.plugins.conduits.repo_sync.RepoSyncConduit.save_unit', autospec=True)
    @mock.patch('os.path.isfile', autospec=True)
    def test_drpms_check_all_and_associate_positive(self, mock_isfile, mock_save,
                                                    mock_search_all_units):
        units = model_factory.drpm_models(3)
        mock_search_all_units.return_value = units
        mock_isfile.return_value = True
        input_units = set([unit.as_named_tuple for unit in units])
        for unit in units:
            unit.metadata['filename'] = 'test-filename'
            unit.storage_path = "existing_storage_path"
        result = check_all_and_associate(input_units, self.conduit)
        self.assertEqual(len(list(result)), 0)

    @mock.patch('pulp.plugins.conduits.repo_sync.RepoSyncConduit.search_all_units', autospec=True)
    @mock.patch('pulp.plugins.conduits.repo_sync.RepoSyncConduit.save_unit', autospec=True)
    @mock.patch('os.path.isfile', autospec=True)
    def test_drpms_check_all_and_associate_negative(self, mock_isfile, mock_save,
                                                    mock_search_all_units):
        mock_search_all_units.return_value = []
        mock_isfile.return_value = True
        units = model_factory.drpm_models(3)
        input_units = set([unit.as_named_tuple for unit in units])
        result = check_all_and_associate(input_units, self.conduit)
        self.assertEqual(len(list(result)), 3)


class TestTreeinfoAlterations(BaseSyncTest):
    TREEINFO_NO_REPOMD = """
[general]
name = Some-treeinfo
family = mockdata

[stage2]
mainimage = LiveOS/squashfs.img

[images-x86_64]
kernel = images/pxeboot/vmlinuz
initrd = images/pxeboot/initrd.img

[checksums]
images/efiboot.img = sha256:12345
"""
    TREEINFO_WITH_REPOMD = """
[general]
name = Some-treeinfo
family = mockdata

[stage2]
mainimage = LiveOS/squashfs.img

[images-x86_64]
kernel = images/pxeboot/vmlinuz
initrd = images/pxeboot/initrd.img

[checksums]
images/efiboot.img = sha256:12345
repodata/repomd.xml = sha256:9876
"""

    @mock.patch('__builtin__.open', autospec=True)
    def test_treeinfo_unaltered(self, mock_open):
        mock_file = mock.MagicMock(spec=file)
        mock_file.readlines.return_value = StringIO(self.TREEINFO_NO_REPOMD).readlines()
        mock_context = mock.MagicMock()
        mock_context.__enter__.return_value = mock_file
        mock_open.return_value = mock_context
        treeinfo.strip_treeinfo_repomd("/mock/treeinfo/path")

        mock_file.writelines.assert_called_once_with(['\n', '[general]\n', 'name = Some-treeinfo\n',
                                                      'family = mockdata\n', '\n', '[stage2]\n',
                                                      'mainimage = LiveOS/squashfs.img\n', '\n',
                                                      '[images-x86_64]\n',
                                                      'kernel = images/pxeboot/vmlinuz\n',
                                                      'initrd = images/pxeboot/initrd.img\n',
                                                      '\n', '[checksums]\n',
                                                      'images/efiboot.img = sha256:12345\n'])

    @mock.patch('__builtin__.open', autospec=True)
    def test_treeinfo_altered(self, mock_open):
        mock_file = mock.MagicMock(spec=file)
        mock_file.readlines.return_value = StringIO(self.TREEINFO_WITH_REPOMD).readlines()
        mock_context = mock.MagicMock()
        mock_context.__enter__.return_value = mock_file
        mock_open.return_value = mock_context
        treeinfo.strip_treeinfo_repomd("/mock/treeinfo/path")

        mock_file.writelines.assert_called_once_with(['\n', '[general]\n', 'name = Some-treeinfo\n',
                                                      'family = mockdata\n', '\n', '[stage2]\n',
                                                      'mainimage = LiveOS/squashfs.img\n', '\n',
                                                      '[images-x86_64]\n',
                                                      'kernel = images/pxeboot/vmlinuz\n',
                                                      'initrd = images/pxeboot/initrd.img\n',
                                                      '\n', '[checksums]\n',
                                                      'images/efiboot.img = sha256:12345\n'])


# these tests are specifically to test bz #1150714
@mock.patch('os.chmod', autospec=True)
@mock.patch('shutil.move', autospec=True)
@mock.patch('pulp_rpm.plugins.importers.yum.parse.treeinfo.get_treefile', autospec=True)
@mock.patch('pulp_rpm.plugins.importers.yum.parse.treeinfo.parse_treefile', autospec=True)
@mock.patch('pulp_rpm.plugins.importers.yum.report.DistributionReport', autospec=True)
@mock.patch('shutil.rmtree', autospec=True)
@mock.patch('tempfile.mkdtemp', autospec=True)
@mock.patch('pulp_rpm.plugins.importers.yum.repomd.nectar_factory.create_downloader', autospec=True)
class TestTreeinfoSync(BaseSyncTest):
    def setUp(self, *mocks):
        super(TestTreeinfoSync, self).setUp()
        self.conduit.remove_unit = mock.MagicMock(spec_set=self.conduit.remove_unit)
        self.conduit.init_unit = mock.MagicMock(spec_set=self.conduit.init_unit)
        self.conduit.save_unit = mock.MagicMock(spec_set=self.conduit.save_unit)

    # This is the case when we are syncing for the first time, or a treeinfo
    # appeared for the first time
    def test_treeinfo_sync_no_unit_removal(self, mock_nectar, mock_tempfile, mock_rmtree,
                                           mock_report, mock_parse_treefile, mock_get_treefile,
                                           mock_move, mock_chmod):
        mock_model = models.Distribution('fake family', 'server', '3.11', 'baroque', metadata={})
        mock_parse_treefile.return_value = (mock_model, ["fake file 1"])
        mock_get_treefile.return_value = "/a/fake/path/to/the/treefile"
        treeinfo.sync(self.conduit, "http://some/url", "/some/tempdir", "fake-nectar-conf",
                      mock_report, lambda x: x)
        self.assertEqual(self.conduit.remove_unit.call_count, 0)

    # The "usual" case of one existing distribution unit on the repo. Ensure
    # that we didn't try to remove anything.
    def test_treeinfo_sync_one_unit_removal(self, mock_nectar, mock_tempfile, mock_rmtree,
                                            mock_report, mock_parse_treefile, mock_get_treefile,
                                            mock_move, mock_chmod):
        # return one unit that is the same as what we saved. No removal should occur
        mock_model = models.Distribution('fake family', 'server', '3.11', 'baroque', metadata={})
        mock_unit = Unit(ids.TYPE_ID_DISTRO, mock_model.unit_key, mock_model.metadata, "/fake/path")
        self.conduit.get_units = mock.MagicMock(spec_set=self.conduit.get_units)
        self.conduit.get_units.return_value = [mock_unit]
        self.conduit.init_unit = mock.MagicMock(spec_set=self.conduit.init_unit)
        self.conduit.init_unit.return_value = mock_unit
        mock_parse_treefile.return_value = (mock_model, ["fake file 1"])
        mock_get_treefile.return_value = "/a/fake/path/to/the/treefile"
        treeinfo.sync(self.conduit, "http://some/url", "/some/tempdir", "fake-nectar-conf",
                      mock_report, lambda x: x)
        self.assertEqual(self.conduit.remove_unit.call_count, 0)

    # The "usual" case of one existing distribution unit on the repo. Ensure
    # that we didn't try to remove anything.
    def test_treeinfo_sync_unchanged(self, mock_nectar, mock_tempfile, mock_rmtree,
                                     mock_report, mock_parse_treefile, mock_get_treefile,
                                     mock_move, mock_chmod):
        # return one unit that is the same as what we saved. No removal should occur
        metadata = {treeinfo.KEY_TIMESTAMP: 1354213090.94}
        mock_model = models.Distribution('fake family', 'server', '3.11', 'baroque',
                                         metadata=metadata.copy())
        mock_unit = Unit(ids.TYPE_ID_DISTRO, mock_model.unit_key, metadata.copy(),
                         "/fake/path")
        self.conduit.get_units = mock.MagicMock(spec_set=self.conduit.get_units)
        self.conduit.get_units.return_value = [mock_unit]
        self.conduit.init_unit = mock.MagicMock(spec_set=self.conduit.init_unit)
        self.conduit.init_unit.return_value = mock_unit
        mock_parse_treefile.return_value = (mock_model, ["fake file 1"])
        mock_get_treefile.return_value = "/a/fake/path/to/the/treefile"
        treeinfo.sync(self.conduit, "http://some/url", "/some/tempdir", "fake-nectar-conf",
                      mock_report, lambda x: x)
        self.assertEqual(self.conduit.remove_unit.call_count, 0)
        mock_report.__setitem__.assert_called_once_with('state', constants.STATE_COMPLETE)
        # make sure the workflow did not proceed by making sure this call didn't happen
        self.assertEqual(mock_report.set_initial_values.call_count, 0)

    # This is the case that occurs when symlinks like "6Server" are updated for
    # a new release. Pulp will have created a new distribution unit and we need
    # to remove any old units
    def test_treeinfo_sync_two_unit_removal(self, mock_nectar, mock_tempfile, mock_rmtree,
                                            mock_report, mock_parse_treefile, mock_get_treefile,
                                            mock_move, mock_chmod):
        # return one unit that is the same as what we saved. No removal should occur
        mock_model = models.Distribution('fake family', 'server', '3.11', 'baroque', metadata={})
        mock_model_old = models.Distribution('fake family', 'server', '3.10', 'baroque',
                                             metadata={})
        mock_unit = Unit(ids.TYPE_ID_DISTRO, mock_model.unit_key, mock_model.metadata, "/fake/path")
        mock_unit_old = Unit(ids.TYPE_ID_DISTRO, mock_model_old.unit_key, mock_model_old.metadata,
                             "/fake/path")
        self.conduit.get_units = mock.MagicMock(spec_set=self.conduit.get_units)
        self.conduit.get_units.return_value = [mock_unit, mock_unit_old]
        self.conduit.init_unit = mock.MagicMock(spec_set=self.conduit.init_unit)
        self.conduit.init_unit.return_value = mock_unit
        mock_parse_treefile.return_value = (mock_model, ["fake file 1"])
        mock_get_treefile.return_value = "/a/fake/path/to/the/treefile"
        treeinfo.sync(self.conduit, "http://some/url", "/some/tempdir", "fake-nectar-conf",
                      mock_report, lambda x: x)
        self.conduit.remove_unit.assert_called_once_with(mock_unit_old)<|MERGE_RESOLUTION|>--- conflicted
+++ resolved
@@ -1,3 +1,4 @@
+from cStringIO import StringIO
 from copy import deepcopy
 from cStringIO import StringIO
 import os
@@ -488,12 +489,8 @@
         self.assertEqual(ret, (set(), 0, 0))
 
     def test_no_file_available(self):
-<<<<<<< HEAD
         self.assertTrue(
-            self.metadata_files.get_metadata_file_handle(presto.METADATA_FILE_NAME) is None)
-=======
-        self.assertTrue(self.metadata_files.get_metadata_file_handle(presto.METADATA_FILE_NAMES[0]) is None)
->>>>>>> 6c1786c0
+            self.metadata_files.get_metadata_file_handle(presto.METADATA_FILE_NAMES[0]) is None)
 
         ret = self.reposync._decide_drpms_to_download(self.metadata_files)
 
@@ -559,12 +556,7 @@
         )
         # The 2nd/3rd calls are for the prestodelta, deltaninfo files
         mock_package_list_generator.side_effect = iter([model_factory.rpm_models(3),
-<<<<<<< HEAD
-                                                        model_factory.drpm_models(3)])
-=======
-                                                       model_factory.drpm_models(3),
-                                                       None])
->>>>>>> 6c1786c0
+                                                       model_factory.drpm_models(3)])
 
         report = self.reposync.download(self.metadata_files, set(), set())
 
@@ -754,6 +746,7 @@
 
 
 class TestGetCompsFileUnits(BaseSyncTest):
+
     @mock.patch.object(RepoSync, 'save_fileless_units', autospec=True)
     def test_no_metadata(self, mock_save):
         self.reposync.get_comps_file_units(self.metadata_files, mock.Mock(), "foo")
@@ -810,8 +803,7 @@
 class TestSaveFilelessUnits(BaseSyncTest):
 
     @mock.patch('pulp_rpm.plugins.importers.yum.existing.check_repo', autospec=True)
-    @mock.patch('pulp_rpm.plugins.importers.yum.repomd.packages.package_list_generator',
-                autospec=True)
+    @mock.patch('pulp_rpm.plugins.importers.yum.repomd.packages.package_list_generator', autospec=True)
     def test_save_fileless_units(self, mock_generator, mock_check_repo):
         """
         test the "base" use case for save_fileless_units.
@@ -827,11 +819,9 @@
         self.conduit.save_unit = mock.MagicMock(spec_set=self.conduit.save_unit)
         file_handle = StringIO()
 
-        self.reposync.save_fileless_units(file_handle, updateinfo.PACKAGE_TAG,
-                                          updateinfo.process_package_element)
-
-        mock_generator.assert_any_call(file_handle, updateinfo.PACKAGE_TAG,
-                                       updateinfo.process_package_element)
+        self.reposync.save_fileless_units(file_handle, updateinfo.PACKAGE_TAG, updateinfo.process_package_element)
+
+        mock_generator.assert_any_call(file_handle, updateinfo.PACKAGE_TAG, updateinfo.process_package_element)
         self.assertEqual(mock_generator.call_count, 2)
         self.assertEqual(mock_check_repo.call_count, 1)
         self.assertEqual(list(mock_check_repo.call_args[0][0]), [g.as_named_tuple for g in errata])
@@ -871,8 +861,7 @@
         self.reposync.save_fileless_units(file_handle, updateinfo.PACKAGE_TAG,
                                           updateinfo.process_package_element, additive_type=True)
 
-        mock_generator.assert_any_call(file_handle, updateinfo.PACKAGE_TAG,
-                                       updateinfo.process_package_element)
+        mock_generator.assert_any_call(file_handle, updateinfo.PACKAGE_TAG, updateinfo.process_package_element)
         self.assertEqual(mock_generator.call_count, 1)
 
         for model in errata:
@@ -899,17 +888,13 @@
         file_handle = StringIO()
 
         find_unit_retvals = [mock.Mock(), None, mock.Mock()]
-
         def _find_unit_return(*args):
             return find_unit_retvals.pop()
-
         mock_find_unit.side_effect = _find_unit_return
 
         concat_unit_retvals = ["fake-unit-b", "fake-unit-a"]
-
         def _concat_unit_return(*args):
             return concat_unit_retvals.pop()
-
         mock_concat.side_effect = _concat_unit_return
 
         # errata are saved with the "additive=True" flag
@@ -952,8 +937,7 @@
         self.assertEqual(mock_concat.call_count, 3)
 
     @mock.patch('pulp_rpm.plugins.importers.yum.existing.check_repo', autospec=True)
-    @mock.patch('pulp_rpm.plugins.importers.yum.repomd.packages.package_list_generator',
-                autospec=True)
+    @mock.patch('pulp_rpm.plugins.importers.yum.repomd.packages.package_list_generator', autospec=True)
     def test_save_groups_some_existing(self, mock_generator, mock_check_repo):
         """
         test where some groups already exist, and make sure all of them are
@@ -984,10 +968,8 @@
                 'package_list_generator', autospec=True)
     @mock.patch('pulp.plugins.conduits.mixins.SearchUnitsMixin.'
                 'find_unit_by_unit_key', autospec=True)
-    @mock.patch('pulp_rpm.plugins.importers.yum.sync.RepoSync._concatenate_units',
-                autospec=True)
-    def test_save_erratas_all_existing(self, mock_concat, mock_find_unit, mock_generator,
-                                       mock_check_repo):
+    @mock.patch('pulp_rpm.plugins.importers.yum.sync.RepoSync._concatenate_units', autospec=True)
+    def test_save_erratas_all_existing(self, mock_concat, mock_find_unit, mock_generator, mock_check_repo):
         """
         test where all errata already exist
         """
@@ -1001,8 +983,7 @@
         self.reposync.save_fileless_units(file_handle, updateinfo.PACKAGE_TAG,
                                           updateinfo.process_package_element, additive_type=True)
 
-        mock_generator.assert_any_call(file_handle, updateinfo.PACKAGE_TAG,
-                                       updateinfo.process_package_element)
+        mock_generator.assert_any_call(file_handle, updateinfo.PACKAGE_TAG, updateinfo.process_package_element)
         self.assertEqual(mock_generator.call_count, 1)
 
         self.assertEqual(self.conduit.save_unit.call_count, 3)
@@ -1033,7 +1014,7 @@
 
         mock_new_erratum_model = models.Errata('RHBA-5678', metadata={})
         mock_new_unit = Unit(ids.TYPE_ID_ERRATA, mock_new_erratum_model.unit_key,
-                             mock_new_erratum_model.metadata, "/fake/path")
+                                  mock_new_erratum_model.metadata, "/fake/path")
 
         self.assertRaises(PulpCodedException, self.reposync._concatenate_units,
                           mock_existing_unit, mock_new_unit)
@@ -1043,7 +1024,7 @@
         Ensure that we get an exception if we try to concatenate unsupported units
         """
         mock_existing_dist_model = models.Distribution('fake family', 'server', '3.11',
-                                                       'baroque', metadata={})
+                                              'baroque', metadata={})
         mock_existing_dist_unit = Unit(ids.TYPE_ID_DISTRO, mock_existing_dist_model.unit_key,
                                        mock_existing_dist_model.metadata, "/fake/path")
         mock_new_dist_model = models.Distribution('fake family', 'server', '3.11',
@@ -1061,33 +1042,29 @@
         mock_existing_erratum_pkglist = [{'packages': [{"name": "some_package v1"},
                                                        {"name": "another_package v1"}],
                                           'name': 'v1 packages'}]
-        mock_existing_erratum_model = models.Errata('RHBA-1234',
-                                                    metadata={'pkglist':
-                                                              mock_existing_erratum_pkglist})
-
+        mock_existing_erratum_model = models.Errata('RHBA-1234', metadata={'pkglist':
+                                                                 mock_existing_erratum_pkglist})
         mock_existing_unit = Unit(ids.TYPE_ID_ERRATA, mock_existing_erratum_model.unit_key,
                                   mock_existing_erratum_model.metadata, "/fake/path")
 
         mock_new_erratum_pkglist = [{'packages': [{"name": "some_package v2"},
                                                   {"name": "another_package v2"}],
                                      'name': 'v2 packages'}]
-        mock_new_erratum_model = models.Errata('RHBA-1234',
-                                               metadata={'pkglist':
-                                                         mock_new_erratum_pkglist})
-
+        mock_new_erratum_model = models.Errata('RHBA-1234', metadata={'pkglist':
+                                                            mock_new_erratum_pkglist})
         mock_new_unit = Unit(ids.TYPE_ID_ERRATA, mock_new_erratum_model.unit_key,
-                             mock_new_erratum_model.metadata, "/fake/path")
+                                  mock_new_erratum_model.metadata, "/fake/path")
+
 
         concat_unit = self.reposync._concatenate_units(mock_existing_unit, mock_new_unit)
 
-        self.assertEqual(concat_unit.metadata, {'pkglist':
-                                                [{'packages': [{'name': 'some_package v1'},
-                                                               {'name': 'another_package v1'}],
-                                                  'name': 'v1 packages'},
-                                                 {'packages': [{'name': 'some_package v2'},
-                                                               {'name': 'another_package v2'}],
-                                                  'name': 'v2 packages'}],
-                                                server_constants.PULP_USER_METADATA_FIELDNAME: {}})
+        self.assertEquals(concat_unit.metadata, {'pkglist':
+                                                 [{'packages': [{'name': 'some_package v1'},
+                                                                {'name': 'another_package v1'}],
+                                                   'name': 'v1 packages'},
+                                                  {'packages': [{'name': 'some_package v2'},
+                                                                {'name': 'another_package v2'}],
+                                                   'name': 'v2 packages'}]})
 
     def test_concatenate_units_errata_same_errata(self):
         """
@@ -1096,30 +1073,29 @@
         mock_existing_erratum_pkglist = [{'packages': [{"name": "some_package v1"},
                                                        {"name": "another_package v1"}],
                                           'name': 'v1 packages'}]
-        mock_existing_erratum_model = models.Errata('RHBA-1234',
-                                                    metadata={'pkglist':
-                                                              mock_existing_erratum_pkglist})
+        mock_existing_erratum_model = models.Errata('RHBA-1234', metadata={'pkglist':
+                                                                 mock_existing_erratum_pkglist})
         mock_existing_unit = Unit(ids.TYPE_ID_ERRATA, mock_existing_erratum_model.unit_key,
                                   mock_existing_erratum_model.metadata, "/fake/path")
+
 
         # new erratum has the same package list and same ID
         mock_new_erratum_pkglist = [{'packages': [{"name": "some_package v1"},
                                                   {"name": "another_package v1"}],
                                      'name': 'v1 packages'}]
 
-        mock_new_erratum_model = models.Errata('RHBA-1234',
-                                               metadata={'pkglist':
-                                                         mock_new_erratum_pkglist})
+        mock_new_erratum_model = models.Errata('RHBA-1234', metadata={'pkglist':
+                                                            mock_new_erratum_pkglist})
         mock_new_unit = Unit(ids.TYPE_ID_ERRATA, mock_new_erratum_model.unit_key,
-                             mock_new_erratum_model.metadata, "/fake/path")
+                                  mock_new_erratum_model.metadata, "/fake/path")
+
 
         concat_unit = self.reposync._concatenate_units(mock_existing_unit, mock_new_unit)
 
-        self.assertEqual(concat_unit.metadata, {'pkglist':
-                                                [{'packages': [{'name': 'some_package v1'},
-                                                               {'name': 'another_package v1'}],
-                                                 'name': 'v1 packages'}],
-                                                server_constants.PULP_USER_METADATA_FIELDNAME: {}})
+        self.assertEquals(concat_unit.metadata, {'pkglist':
+                                                 [{'packages': [{'name': 'some_package v1'},
+                                                                {'name': 'another_package v1'}],
+                                                 'name': 'v1 packages'}]})
 
     def test_concatenate_units_errata_avoid_double_concat(self):
         """
@@ -1132,9 +1108,8 @@
                                                        {'name': 'another_package v2'}],
                                           'name': 'v2 packages'}]
 
-        mock_existing_erratum_model = models.Errata('RHBA-1234',
-                                                    metadata={'pkglist':
-                                                              mock_existing_erratum_pkglist})
+        mock_existing_erratum_model = models.Errata('RHBA-1234', metadata={'pkglist':
+                                                                 mock_existing_erratum_pkglist})
         mock_existing_unit = Unit(ids.TYPE_ID_ERRATA, mock_existing_erratum_model.unit_key,
                                   mock_existing_erratum_model.metadata, "/fake/path")
 
@@ -1143,23 +1118,21 @@
                                                   {"name": "another_package v1"}],
                                      'name': 'v1 packages'}]
 
-        mock_new_erratum_model = models.Errata('RHBA-1234',
-                                               metadata={'pkglist':
-                                                         mock_new_erratum_pkglist})
+        mock_new_erratum_model = models.Errata('RHBA-1234', metadata={'pkglist':
+                                                            mock_new_erratum_pkglist})
         mock_new_unit = Unit(ids.TYPE_ID_ERRATA, mock_new_erratum_model.unit_key,
-                             mock_new_erratum_model.metadata, "/fake/path")
+                                  mock_new_erratum_model.metadata, "/fake/path")
+
 
         concat_unit = self.reposync._concatenate_units(mock_existing_unit, mock_new_unit)
 
-        self.assertEqual(concat_unit.metadata, {'pkglist':
-                                                [{'packages': [{'name': 'some_package v1'},
-                                                               {'name': 'another_package v1'}],
+        self.assertEquals(concat_unit.metadata, {'pkglist':
+                                                 [{'packages': [{'name': 'some_package v1'},
+                                                  {'name': 'another_package v1'}],
                                                   'name': 'v1 packages'},
-                                                 {'packages': [{'name': 'some_package v2'},
-                                                               {'name': 'another_package v2'}],
-                                                  'name': 'v2 packages'}],
-                                                server_constants.PULP_USER_METADATA_FIELDNAME: {}})
-
+                                                  {'packages': [{'name': 'some_package v2'},
+                                                  {'name': 'another_package v2'}],
+                                                  'name': 'v2 packages'}]})
 
 class TestIdentifyWantedVersions(BaseSyncTest):
     def test_keep_all(self):
@@ -1229,11 +1202,11 @@
 
 
 class TestAlreadyDownloadedUnits(BaseSyncTest):
+
     @mock.patch('pulp.plugins.conduits.repo_sync.RepoSyncConduit.search_all_units', autospec=True)
     @mock.patch('pulp.plugins.conduits.repo_sync.RepoSyncConduit.save_unit', autospec=True)
     @mock.patch('os.path.isfile', autospec=True)
-    def test_rpms_check_all_and_associate_positive(self, mock_isfile, mock_save,
-                                                   mock_search_all_units):
+    def test_rpms_check_all_and_associate_positive(self, mock_isfile, mock_save, mock_search_all_units):
         units = model_factory.rpm_models(3)
         mock_search_all_units.return_value = units
         mock_isfile.return_value = True
@@ -1251,8 +1224,7 @@
     @mock.patch('pulp.plugins.conduits.repo_sync.RepoSyncConduit.search_all_units', autospec=True)
     @mock.patch('pulp.plugins.conduits.repo_sync.RepoSyncConduit.save_unit', autospec=True)
     @mock.patch('os.path.isfile', autospec=True)
-    def test_rpms_check_all_and_associate_negative(self, mock_isfile, mock_save,
-                                                   mock_search_all_units):
+    def test_rpms_check_all_and_associate_negative(self, mock_isfile, mock_save, mock_search_all_units):
         mock_search_all_units.return_value = []
         mock_isfile.return_value = True
         units = model_factory.rpm_models(3)
@@ -1263,8 +1235,7 @@
     @mock.patch('pulp.plugins.conduits.repo_sync.RepoSyncConduit.search_all_units', autospec=True)
     @mock.patch('pulp.plugins.conduits.repo_sync.RepoSyncConduit.save_unit', autospec=True)
     @mock.patch('os.path.isfile', autospec=True)
-    def test_srpms_check_all_and_associate_positive(self, mock_isfile, mock_save,
-                                                    mock_search_all_units):
+    def test_srpms_check_all_and_associate_positive(self, mock_isfile, mock_save, mock_search_all_units):
         units = model_factory.srpm_models(3)
         mock_search_all_units.return_value = units
         mock_isfile.return_value = True
@@ -1278,8 +1249,7 @@
     @mock.patch('pulp.plugins.conduits.repo_sync.RepoSyncConduit.search_all_units', autospec=True)
     @mock.patch('pulp.plugins.conduits.repo_sync.RepoSyncConduit.save_unit', autospec=True)
     @mock.patch('os.path.isfile', autospec=True)
-    def test_srpms_check_all_and_associate_negative(self, mock_isfile, mock_save,
-                                                    mock_search_all_units):
+    def test_srpms_check_all_and_associate_negative(self, mock_isfile, mock_save, mock_search_all_units):
         mock_search_all_units.return_value = []
         mock_isfile.return_value = True
         units = model_factory.srpm_models(3)
@@ -1290,8 +1260,7 @@
     @mock.patch('pulp.plugins.conduits.repo_sync.RepoSyncConduit.search_all_units', autospec=True)
     @mock.patch('pulp.plugins.conduits.repo_sync.RepoSyncConduit.save_unit', autospec=True)
     @mock.patch('os.path.isfile', autospec=True)
-    def test_drpms_check_all_and_associate_positive(self, mock_isfile, mock_save,
-                                                    mock_search_all_units):
+    def test_drpms_check_all_and_associate_positive(self, mock_isfile, mock_save, mock_search_all_units):
         units = model_factory.drpm_models(3)
         mock_search_all_units.return_value = units
         mock_isfile.return_value = True
@@ -1305,8 +1274,7 @@
     @mock.patch('pulp.plugins.conduits.repo_sync.RepoSyncConduit.search_all_units', autospec=True)
     @mock.patch('pulp.plugins.conduits.repo_sync.RepoSyncConduit.save_unit', autospec=True)
     @mock.patch('os.path.isfile', autospec=True)
-    def test_drpms_check_all_and_associate_negative(self, mock_isfile, mock_save,
-                                                    mock_search_all_units):
+    def test_drpms_check_all_and_associate_negative(self, mock_isfile, mock_save, mock_search_all_units):
         mock_search_all_units.return_value = []
         mock_isfile.return_value = True
         units = model_factory.drpm_models(3)
@@ -1316,6 +1284,7 @@
 
 
 class TestTreeinfoAlterations(BaseSyncTest):
+
     TREEINFO_NO_REPOMD = """
 [general]
 name = Some-treeinfo
@@ -1395,6 +1364,7 @@
 @mock.patch('tempfile.mkdtemp', autospec=True)
 @mock.patch('pulp_rpm.plugins.importers.yum.repomd.nectar_factory.create_downloader', autospec=True)
 class TestTreeinfoSync(BaseSyncTest):
+
     def setUp(self, *mocks):
         super(TestTreeinfoSync, self).setUp()
         self.conduit.remove_unit = mock.MagicMock(spec_set=self.conduit.remove_unit)
@@ -1463,8 +1433,7 @@
                                             mock_move, mock_chmod):
         # return one unit that is the same as what we saved. No removal should occur
         mock_model = models.Distribution('fake family', 'server', '3.11', 'baroque', metadata={})
-        mock_model_old = models.Distribution('fake family', 'server', '3.10', 'baroque',
-                                             metadata={})
+        mock_model_old = models.Distribution('fake family', 'server', '3.10', 'baroque', metadata={})
         mock_unit = Unit(ids.TYPE_ID_DISTRO, mock_model.unit_key, mock_model.metadata, "/fake/path")
         mock_unit_old = Unit(ids.TYPE_ID_DISTRO, mock_model_old.unit_key, mock_model_old.metadata,
                              "/fake/path")
