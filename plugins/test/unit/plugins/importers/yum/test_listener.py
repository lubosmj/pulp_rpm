import os
import unittest

import mock
from pulp.plugins.util import verification

from pulp_rpm.plugins.importers.yum import listener


class TestContentListener(unittest.TestCase):
    def setUp(self):
        self.test_rpm_path = os.path.join(os.path.dirname(__file__),
                                          '../../../../data/walrus-5.21-1.noarch.rpm')
        self.sync_conduit = mock.MagicMock()
        self.progress_report = mock.MagicMock()
        self.sync_call_config = mock.MagicMock()
        self.metadata_files = mock.MagicMock()
        self.report = mock.MagicMock()

<<<<<<< HEAD
    @mock.patch('shutil.copy', autospec=True)
    def test_download_successful(self, mock_copy):
=======
    @mock.patch('shutil.move', autospec=True)
    @mock.patch('pulp_rpm.plugins.importers.yum.listener.purge.remove_unit_duplicate_nevra')
    def test_download_successful(self, mock_nevra, mock_move):
>>>>>>> ba84bd0b
        self.sync_call_config.get.return_value = False
        content_listener = listener.ContentListener(self.sync_conduit, self.progress_report,
                                                    self.sync_call_config, self.metadata_files)
        content_listener.download_succeeded(self.report)
        self.progress_report['content'].success.assert_called_once_with(self.report.data)
        mock_nevra.assert_called_once_with(self.sync_conduit.init_unit().unit_key,
                                           self.sync_conduit.init_unit().type_id,
                                           self.sync_conduit.repo_id)

    @mock.patch('__builtin__.open', autospec=True)
    @mock.patch('pulp.plugins.util.verification.verify_checksum')
    @mock.patch('pulp.plugins.util.verification.verify_size')
<<<<<<< HEAD
    @mock.patch('shutil.copy', autospec=True)
    def test_download_successful_with_validation(self, mock_copy, mock_verify_size,
=======
    @mock.patch('pulp_rpm.plugins.importers.yum.listener.purge.remove_unit_duplicate_nevra')
    @mock.patch('shutil.move', autospec=True)
    def test_download_successful_with_validation(self, mock_move, mock_nevra, mock_verify_size,
>>>>>>> ba84bd0b
                                                 mock_verify_checksum, mock_open):
        self.sync_call_config.get.return_value = True
        content_listener = listener.ContentListener(self.sync_conduit, self.progress_report,
                                                    self.sync_call_config, self.metadata_files)
        content_listener.download_succeeded(self.report)

        self.progress_report['content'].success.assert_called_once_with(self.report.data)
        mock_verify_size.assert_called_once()
        mock_verify_checksum.assert_called_once()
        mock_nevra.assert_called_once_with(self.sync_conduit.init_unit().unit_key,
                                           self.sync_conduit.init_unit().type_id,
                                           self.sync_conduit.repo_id)

    @mock.patch('__builtin__.open', autospec=True)
    @mock.patch('pulp.plugins.util.verification.verify_checksum')
    @mock.patch('pulp.plugins.util.verification.verify_size')
    @mock.patch('shutil.copy', autospec=True)
    def test_download_successful_invalid_file_size(self, mock_copy, mock_verify_size,
                                                   mock_verify_checksum, mock_open):
        self.sync_call_config.get.return_value = True

        mock_verify_size.side_effect = verification.VerificationException(22)  # seed the size found
        content_listener = listener.ContentListener(self.sync_conduit, self.progress_report,
                                                    self.sync_call_config, self.metadata_files)

        content_listener.download_succeeded(self.report)

        mock_verify_size.assert_called_once()
        self.assertFalse(self.progress_report['content'].success.called)

    @mock.patch('__builtin__.open', autospec=True)
    @mock.patch('pulp.plugins.util.verification.verify_checksum')
    @mock.patch('pulp.plugins.util.verification.verify_size')
    @mock.patch('shutil.copy', autospec=True)
    def test_download_successful_invalid_checksum_type(self, mock_copy, mock_verify_size,
                                                       mock_verify_checksum, mock_open):
        self.sync_call_config.get.return_value = True

        mock_verify_checksum.side_effect = verification.InvalidChecksumType()
        content_listener = listener.ContentListener(self.sync_conduit, self.progress_report,
                                                    self.sync_call_config, self.metadata_files)

        content_listener.download_succeeded(self.report)

        mock_verify_checksum.assert_called_once()
        self.assertFalse(self.progress_report['content'].success.called)

    @mock.patch('__builtin__.open', autospec=True)
    @mock.patch('pulp.plugins.util.verification.verify_checksum')
    @mock.patch('pulp.plugins.util.verification.verify_size')
    @mock.patch('shutil.copy', autospec=True)
    def test_download_successful_invalid_checksum_verification(self, mock_copy, mock_verify_size,
                                                               mock_verify_checksum, mock_open):
        self.sync_call_config.get.return_value = True

        mock_verify_checksum.side_effect = verification.VerificationException('bad')
        content_listener = listener.ContentListener(self.sync_conduit, self.progress_report,
                                                    self.sync_call_config, self.metadata_files)

        content_listener.download_succeeded(self.report)

        mock_verify_checksum.assert_called_once()
        self.assertFalse(self.progress_report['content'].success.called)<|MERGE_RESOLUTION|>--- conflicted
+++ resolved
@@ -17,14 +17,9 @@
         self.metadata_files = mock.MagicMock()
         self.report = mock.MagicMock()
 
-<<<<<<< HEAD
     @mock.patch('shutil.copy', autospec=True)
-    def test_download_successful(self, mock_copy):
-=======
-    @mock.patch('shutil.move', autospec=True)
     @mock.patch('pulp_rpm.plugins.importers.yum.listener.purge.remove_unit_duplicate_nevra')
-    def test_download_successful(self, mock_nevra, mock_move):
->>>>>>> ba84bd0b
+    def test_download_successful(self, mock_nevra, mock_copy):
         self.sync_call_config.get.return_value = False
         content_listener = listener.ContentListener(self.sync_conduit, self.progress_report,
                                                     self.sync_call_config, self.metadata_files)
@@ -37,14 +32,9 @@
     @mock.patch('__builtin__.open', autospec=True)
     @mock.patch('pulp.plugins.util.verification.verify_checksum')
     @mock.patch('pulp.plugins.util.verification.verify_size')
-<<<<<<< HEAD
+    @mock.patch('pulp_rpm.plugins.importers.yum.listener.purge.remove_unit_duplicate_nevra')
     @mock.patch('shutil.copy', autospec=True)
-    def test_download_successful_with_validation(self, mock_copy, mock_verify_size,
-=======
-    @mock.patch('pulp_rpm.plugins.importers.yum.listener.purge.remove_unit_duplicate_nevra')
-    @mock.patch('shutil.move', autospec=True)
-    def test_download_successful_with_validation(self, mock_move, mock_nevra, mock_verify_size,
->>>>>>> ba84bd0b
+    def test_download_successful_with_validation(self, mock_copy, mock_nevra, mock_verify_size,
                                                  mock_verify_checksum, mock_open):
         self.sync_call_config.get.return_value = True
         content_listener = listener.ContentListener(self.sync_conduit, self.progress_report,
