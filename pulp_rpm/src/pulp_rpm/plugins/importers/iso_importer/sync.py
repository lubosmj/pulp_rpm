# -*- coding: utf-8 -*-
#
# Copyright © 2012 Red Hat, Inc.
#
# This software is licensed to you under the GNU General Public
# License as published by the Free Software Foundation; either version
# 2 of the License (GPLv2) or (at your option) any later version.
# There is NO WARRANTY for this software, express or implied,
# including the implied warranties of MERCHANTABILITY,
# NON-INFRINGEMENT, or FITNESS FOR A PARTICULAR PURPOSE. You should
# have received a copy of GPLv2 along with this software; if not, see
# http://www.gnu.org/licenses/old-licenses/gpl-2.0.txt.
import errno
import logging
import os
import shutil

from pulp_rpm.common import constants, ids
from pulp_rpm.common.constants import STATE_RUNNING, STATE_COMPLETE
from pulp_rpm.common.sync_progress import SyncProgressReport
from pulp_rpm.plugins.importers.iso_importer import configuration
from pulp_rpm.plugins.importers.iso_importer.bumper import ISOBumper

from pulp.common.util import encode_unicode
from pulp.plugins.conduits.mixins import UnitAssociationCriteria
import pulp.server.util


logger = logging.getLogger(__name__)


# TODO: Reproduce folder structures that may have been found on the server
# TODO: optionally delete Units that we have that weren't found in the repo
# TODO: optionally don't check the checksum and size
# TODO: Error handling
class ISOSyncRun(object):
    """
    This class maintains state for a single repository sync. We need to keep the state so that we
    can cancel a sync that is in progress.
    """
    def cancel_sync(self):
        """
        This method will cancel a sync that is in progress.
        """
        self.bumper.download_canceled = True

    # TODO: Check if the feed_url is set, and raise an error if it's missing.
    def perform_sync(self, repo, sync_conduit, config):
        """
        Perform the sync operation accoring to the config for the given repo, and return a report.
        The sync progress will be reported through the sync_conduit.

        :param sync_conduit: The sync_conduit that gives us access to the local repository
        :type  sync_conduit: pulp.server.conduits.repo_sync.RepoSyncConduit
        :param config:       The configuration for the importer
        :type  config:       pulp.server.plugins.config.PluginCallConfiguration
        :return:             The sync report
        :rtype:              pulp.plugins.model.SyncReport
        """
        # Build the progress report and set it to the running state
        progress_report = SyncProgressReport(sync_conduit)

        # Cast our config parameters to the correct types and use them to build an ISOBumper
        max_speed = config.get(constants.CONFIG_MAX_SPEED)
        if max_speed is not None:
            max_speed = float(max_speed)
        num_threads = config.get(constants.CONFIG_NUM_THREADS)
        if num_threads is not None:
            num_threads = int(num_threads)
        else:
            num_threads = constants.DEFAULT_NUM_THREADS
        progress_report.metadata_state = STATE_RUNNING
        progress_report.update_progress()
        self.bumper = ISOBumper(
                           repo_url=encode_unicode(config.get(constants.CONFIG_FEED_URL)),
                           working_path=repo.working_dir,
                           max_speed=max_speed, num_threads=num_threads,
                           ssl_client_cert=config.get(constants.CONFIG_SSL_CLIENT_CERT),
                           ssl_client_key=config.get(constants.CONFIG_SSL_CLIENT_KEY),
                           ssl_ca_cert=config.get(constants.CONFIG_SSL_CA_CERT),
                           proxy_url=config.get(constants.CONFIG_PROXY_URL),
                           proxy_port=config.get(constants.CONFIG_PROXY_PORT),
                           proxy_user=config.get(constants.CONFIG_PROXY_USER),
                           proxy_password=config.get(constants.CONFIG_PROXY_PASSWORD))

        # Get the manifest and download the ISOs that we are missing
        manifest = self.bumper.get_manifest()
        progress_report.metadata_state = STATE_COMPLETE
        progress_report.modules_state = STATE_RUNNING
        progress_report.update_progress()
        missing_isos = self._filter_missing_isos(sync_conduit, manifest)
        # TODO: Consider processing each ISO completely instead of downloading them all and then
        # _create_units
        new_isos = self.bumper.download_resources(missing_isos)

        # Move the downloaded stuff and junk to the permanent location
        self._create_units(sync_conduit, new_isos)

        # Report that we are finished
        progress_report.modules_state = STATE_COMPLETE
        report = progress_report.build_final_report()
        return report


    def _filter_missing_isos(self, sync_conduit, manifest):
        """
        Use the sync_conduit and the ISOBumper manifest to determine which ISOs are at the feed_url
        that are not in our local store. Return a subset of the given manifest that represents the
        missing ISOs. The manifest format is described in the docblock for
        pulp_rpm.plugins.importers.iso_importer.bumper.ISOBumper.manifest.

        :param sync_conduit: The sync_conduit that gives us access to the local repository
        :type  sync_conduit: pulp.server.conduits.repo_sync.RepoSyncConduit
        :param manifest:     A list of dictionaries that describe the ISOs that are available at the
                             feed_url that we are syncing with
        :type  manifest:     list
        :return:             A list of dictionaries that describe the ISOs that we should retrieve
                             from the feed_url. These dictionaries are in the same format as they
                             were in the manifest.
        :rtype:              list
        """
        def _unit_key_str(unit_key_dict):
            return '%s-%s-%s'%(unit_key_dict['name'], unit_key_dict['checksum'],
                               unit_key_dict['size'])

        available_units_by_key = dict([(_unit_key_str(u), u) for u in manifest])

        module_criteria = UnitAssociationCriteria(type_ids=[ids.TYPE_ID_ISO])
        existing_isos = sync_conduit.get_units(criteria=module_criteria)
        existing_iso_keys = set([_unit_key_str(m.unit_key) for m in existing_isos])
        available_iso_keys = set([_unit_key_str(u) for u in manifest])

        missing_iso_keys = list(available_iso_keys - existing_iso_keys)
        missing_isos = [available_units_by_key[k] for k in missing_iso_keys]
        return missing_isos


    # TODO: Have Bumper download the files to their final location instead of to the working
    #       directory and then move them.
    def _create_units(self, sync_conduit, new_isos):
        """
        For each ISO specified in new_isos, create a new Pulp Unit and move the file from its
        temporary storage location to the storage location specified by the Unit. new_isos is a list
        of dictionaries that describe the isos that have been downloaded, and is the same format as
        the return value from
        pulp_rpm.plugins.importers.iso_importer.bumper.ISOBumper.download_resources.

        :param sync_conduit: The sync_conduit that gives us access to the local repository
        :type  sync_conduit: pulp.server.conduits.repo_sync.RepoSyncConduit
        :param new_isos:     A list of dictionaries describing the newly downloaded ISOs.
        :type  new_isos:     list
        """
        for iso in new_isos:
            unit_key = {'name': iso['name'], 'size': iso['size'], 'checksum': iso['checksum']}
            metadata = {}
<<<<<<< HEAD
            # TODO: Put name first
=======
>>>>>>> 0b420810
            relative_path = os.path.join(unit_key['name'], unit_key['checksum'],
                                         str(unit_key['size']))
            unit = sync_conduit.init_unit(ids.TYPE_ID_ISO, unit_key, metadata, relative_path)
            # Move the unit to the storage_path
            temporary_file_location = iso['destination']
            permanent_file_location = unit.storage_path
            # We only need to create the permanent location if it isn't already there.
            shutil.move(temporary_file_location, permanent_file_location)
            unit = sync_conduit.save_unit(unit)<|MERGE_RESOLUTION|>--- conflicted
+++ resolved
@@ -153,10 +153,6 @@
         for iso in new_isos:
             unit_key = {'name': iso['name'], 'size': iso['size'], 'checksum': iso['checksum']}
             metadata = {}
-<<<<<<< HEAD
-            # TODO: Put name first
-=======
->>>>>>> 0b420810
             relative_path = os.path.join(unit_key['name'], unit_key['checksum'],
                                          str(unit_key['size']))
             unit = sync_conduit.init_unit(ids.TYPE_ID_ISO, unit_key, metadata, relative_path)
