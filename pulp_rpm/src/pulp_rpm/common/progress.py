# -*- coding: utf-8 -*-
#
# Copyright © 2013 Red Hat, Inc.
#
# This software is licensed to you under the GNU General Public
# License as published by the Free Software Foundation; either version
# 2 of the License (GPLv2) or (at your option) any later version.
# There is NO WARRANTY for this software, express or implied,
# including the implied warranties of MERCHANTABILITY,
# NON-INFRINGEMENT, or FITNESS FOR A PARTICULAR PURPOSE. You should
# have received a copy of GPLv2 along with this software; if not, see
# http://www.gnu.org/licenses/old-licenses/gpl-2.0.txt.
"""
Contains classes and functions related to tracking the progress of the ISO
importer and distributor.
"""
from datetime import datetime
from gettext import gettext as _

from pulp.common.dateutils import format_iso8601_datetime, parse_iso8601_datetime


class ISOProgressReport(object):
    """
    This class is not meant to be instantiated directly, but has some common methods that are used by the Sync
    and Progress report objects.
    """
    # The following states can be set using the state() property
    # This is the starting state, before the sync or publish begins
    STATE_NOT_STARTED =          'not_started'
    # When everything is done
    STATE_COMPLETE =             'complete'
    # If an error occurs outside of the manifest or isos in progress states, this general failed state can be
    # set
    STATE_FAILED =               'failed'
    # When the user has cancelled a sync
    STATE_CANCELLED =            'cancelled'

<<<<<<< HEAD
    def __init__(self, conduit=None, state=None, state_times=None, error_message=None,
=======
    # These states indicate that the action is no longer in progress
    COMPLETE_STATES =            (STATE_COMPLETE, STATE_MANIFEST_FAILED, STATE_ISOS_FAILED, STATE_FAILED,
                                  STATE_CANCELLED)

    # A mapping of current states to allowed next states
    ALLOWED_STATE_TRANSITIONS = {
        STATE_NOT_STARTED: (STATE_MANIFEST_IN_PROGRESS, STATE_FAILED, STATE_CANCELLED),
        STATE_MANIFEST_IN_PROGRESS: (STATE_MANIFEST_FAILED, STATE_ISOS_IN_PROGRESS, STATE_CANCELLED),
        STATE_ISOS_IN_PROGRESS: (STATE_ISOS_FAILED, STATE_COMPLETE, STATE_CANCELLED)
    }

    def __init__(self, conduit, state=None, state_times=None, num_isos=None,
                 num_isos_finished=0, iso_error_messages=None, error_message=None,
>>>>>>> 53962ee7
                 traceback=None):
        """
        Initialize the ISOProgressReport. All parameters except conduit can be ignored if you are
        instantiating the report for use from an importer or distributor. The other parameters are used when
        instantiating the report from a serialized report in the client. 
        
        :param conduit:            A sync or publish conduit that should be used to report progress to the
                                   client.
        :type  conduit:            pulp.plugins.conduits.repo_sync.RepoSyncConduit or
                                   pulp.plugins.conduits.repo_publish.RepoPublishConduit
        :param state:              The state the ISOProgressReport should be initialized to. See the STATE_*
                                   class variables for valid states.
        :type  state:              basestring
        :param state_times:        A dictionary mapping state names to the time the report entered that state
        :type  state_times:        dict
        :param error_message:      A general error message. This is used when the error encountered was not
                                   specific to any particular ISO.
        :type  error_message:      basestring
        :param traceback:          If there was a traceback associated with an error_message, it should be
                                   included here
        :type  traceback:          basestring--delete--delete
        """
        self.conduit = conduit

        if state is None:
            self._state = self.STATE_NOT_STARTED
        else:
            self._state = state

        # This is a mapping of state names to the time that state was entered, in UTC.
        if state_times is None:
            self.state_times = {self.STATE_NOT_STARTED: datetime.utcnow()}
        else:
            self.state_times = state_times

        # overall execution error
        self.error_message = error_message
        self.traceback = traceback

    def build_final_report(self):
        """
        Assembles the final report to return to Pulp at the end of the run.

        :return: report to return to Pulp at the end of the publish or sync call
        :rtype:  pulp.plugins.model.PublishReport or pulp.plugins.model.SyncReport
        """
        # intentionally empty; not sure what to put in here
        summary = self.build_progress_report()
        details = None

        if self.state == self.STATE_COMPLETE:
            report = self.conduit.build_success_report(summary, details)
        else:
            report = self.conduit.build_failure_report(summary, details)

        return report

    def build_progress_report(self):
        """
        Returns the actual report that should be sent to Pulp as the current
        progress of the sync.

        :return: description of the current state of the sync
        :rtype:  dict
        """
        report = {
            'state': self.state,
            'state_times': {},
            'error_message': self.error_message,
            'traceback': self.traceback,
        }
        # Let's convert the state transition times to a serializable format
        for key, value in self.state_times.items():
            report['state_times'][key] = format_iso8601_datetime(value)
        return report

    @classmethod
    def from_progress_report(cls, report):
        """
        Parses the output from the build_progress_report method into an instance
        of this class. The intention is to use this client-side to reconstruct
        the instance as it is retrieved from the server.

        The build_final_report call on instances returned from this call will
        not function as it requires the server-side conduit to be provided.
        Additionally, any exceptions and tracebacks will be a text representation
        instead of formal objects.

        :param report: progress report retrieved from the server's task
        :type  report: dict
        :return:       instance populated with the state in the report
        :rtype:        ISOProgressReport
        """
        # Restore the state transition times to datetime objects
        for key, value in report['state_times'].items():
            report['state_times'][key] = parse_iso8601_datetime(value)
        r = cls(None, **report)
        return r

    def update_progress(self):
        """
        Sends the current state of the progress report to Pulp.
        """
        report = self.build_progress_report()
        self.conduit.set_progress(report)

    def _get_state(self):
        """
        This is used to provide the state property, and returns the current _state attribute.
        """
        return self._state

    def _set_state(self, new_state):
        """
        This method allows users to set a new state to the ISOProgressReport. It enforces state transitions to
        only happen in a certain fashion.

        :param new_state: The new state that the caller wishes the ISOProgressReport to be set to
        :type  new_state: basestring
        """
        if new_state == self._state:
            # setting the state to curent state is strange, but we'll let it slide without error
            return

        # Enforce our state transition mapping
        if new_state not in self.ALLOWED_STATE_TRANSITIONS[self._state]:
            err_msg = _('State transition not allowed: %(state)s --> %(new_state)s')
            err_msg = err_msg % {'state': self._state, 'new_state': new_state}
            raise ValueError(err_msg)

        # Set the state, and also note what time we reached that state
        self._state = new_state
        self.state_times[new_state] = datetime.utcnow()
        self.update_progress()

    state = property(_get_state, _set_state)


class PublishProgressReport(ISOProgressReport):
    """
    Used to carry the state of the publish run as it proceeds. This object is used
    to update the on going progress in Pulp at appropriate intervals through
    the update_progress call. Once the publish is finished, this object should
    be used to produce the final report to return to Pulp to describe the
    result of the operation.
    """
    # The following states can be set using the state() property
    STATE_IN_PROGRESS = 'in_progress'

    # A mapping of current states to allowed next states
    ALLOWED_STATE_TRANSITIONS = {
        ISOProgressReport.STATE_NOT_STARTED: (STATE_IN_PROGRESS,
                                              ISOProgressReport.STATE_FAILED),
        STATE_IN_PROGRESS: (ISOProgressReport.STATE_FAILED, ISOProgressReport.STATE_COMPLETE),
    }


class SyncProgressReport(ISOProgressReport):
    """
    Used to carry the state of the sync run as it proceeds. This object is used
    to update the on going progress in Pulp at appropriate intervals through
    the update_progress call. Once the sync is finished, this object should
    be used to produce the final report to return to Pulp to describe the
    sync.
    """
    # These states correspond to the progress of the manifest stage
    STATE_MANIFEST_IN_PROGRESS = 'manifest_in_progress'
    STATE_MANIFEST_FAILED =      'manifest_failed'
    # These states correspond to the progress of the ISOs stage. Note that there is no STATE_MANIFEST_COMPLETE,
    # as the next transition is STATE_ISOS_IN_PROGRESS
    STATE_ISOS_IN_PROGRESS =     'isos_in_progress'
    STATE_ISOS_FAILED =          'isos_failed'

    # A mapping of current states to allowed next states
    ALLOWED_STATE_TRANSITIONS = {
        ISOProgressReport.STATE_NOT_STARTED: (STATE_MANIFEST_IN_PROGRESS, ISOProgressReport.STATE_FAILED),
        STATE_MANIFEST_IN_PROGRESS: (STATE_MANIFEST_FAILED, STATE_ISOS_IN_PROGRESS),
        STATE_ISOS_IN_PROGRESS: (STATE_ISOS_FAILED, ISOProgressReport.STATE_COMPLETE)
    }

    def __init__(self, conduit=None, total_bytes=None, finished_bytes=0,  num_isos=None,
                 num_isos_finished=0, iso_error_messages=None, **kwargs):
        """
        Initialize the SyncProgressReport, setting all of the given parameters to it. See the superclass
        method of the same name for the use cases for the parameters.

        :param total_bytes:    The total number of bytes we need to download
        :type  total_bytes:    int
        :param finished_bytes: The number of bytes we have already downloaded
        :type  finished_bytes: int
        :param num_isos:           The number of ISOs that need to be downloaded or published
        :type  num_isos:           int
        :param num_isos_finished:  The number of ISOs that have finished downloading
        :type  num_isos_finished:  int
        :param iso_error_messages: A dictionary mapping ISO names to errors encountered while downloading them
        :type  iso_error_messages: dict
        """
        super(self.__class__, self).__init__(conduit, **kwargs)

        # Let's also track how many bytes we've got on the ISOs
        self.total_bytes = total_bytes
        self.finished_bytes = finished_bytes

        # These variables track the state of the ISO download stage
        self.num_isos = num_isos
        self.num_isos_finished = num_isos_finished
        # mapping of isos to errors
        if iso_error_messages is None:
            self.iso_error_messages = {}
        else:
            self.iso_error_messages = iso_error_messages

    def add_failed_iso(self, iso, error_report):
        """
        Updates the progress report that a iso failed to be imported.

        :param iso:          The ISO object that failed to publish or download
        :type  iso:          pulp_rpm.common.models.ISO
        :param error_report: The error message that should be associated with the ISO
        :type  error_report: basestring
        """
        self.iso_error_messages[iso.name] = error_report

    def build_progress_report(self):
        """
        Returns the actual report that should be sent to Pulp as the current
        progress of the sync.

        :return: description of the current state of the sync
        :rtype:  dict
        """
        report = super(self.__class__, self).build_progress_report()

        report['total_bytes'] = self.total_bytes
        report['finished_bytes'] = self.finished_bytes
        report['num_isos'] = self.num_isos
        report['num_isos_finished'] = self.num_isos_finished
        report['iso_error_messages'] = self.iso_error_messages

        return report

    def _set_state(self, new_state):
        """
        This method allows users to set a new state to the ISOProgressReport. It enforces state transitions to
        only happen in a certain fashion.

        :param new_state: The new state that the caller wishes the ISOProgressReport to be set to
        :type  new_state: basestring
        """
        if new_state == self.STATE_COMPLETE and self.iso_error_messages:
            new_state = self.STATE_ISOS_FAILED

        super(self.__class__, self)._set_state(new_state)

    state = property(ISOProgressReport._get_state, _set_state)<|MERGE_RESOLUTION|>--- conflicted
+++ resolved
@@ -36,23 +36,7 @@
     # When the user has cancelled a sync
     STATE_CANCELLED =            'cancelled'
 
-<<<<<<< HEAD
     def __init__(self, conduit=None, state=None, state_times=None, error_message=None,
-=======
-    # These states indicate that the action is no longer in progress
-    COMPLETE_STATES =            (STATE_COMPLETE, STATE_MANIFEST_FAILED, STATE_ISOS_FAILED, STATE_FAILED,
-                                  STATE_CANCELLED)
-
-    # A mapping of current states to allowed next states
-    ALLOWED_STATE_TRANSITIONS = {
-        STATE_NOT_STARTED: (STATE_MANIFEST_IN_PROGRESS, STATE_FAILED, STATE_CANCELLED),
-        STATE_MANIFEST_IN_PROGRESS: (STATE_MANIFEST_FAILED, STATE_ISOS_IN_PROGRESS, STATE_CANCELLED),
-        STATE_ISOS_IN_PROGRESS: (STATE_ISOS_FAILED, STATE_COMPLETE, STATE_CANCELLED)
-    }
-
-    def __init__(self, conduit, state=None, state_times=None, num_isos=None,
-                 num_isos_finished=0, iso_error_messages=None, error_message=None,
->>>>>>> 53962ee7
                  traceback=None):
         """
         Initialize the ISOProgressReport. All parameters except conduit can be ignored if you are
@@ -228,9 +212,10 @@
 
     # A mapping of current states to allowed next states
     ALLOWED_STATE_TRANSITIONS = {
-        ISOProgressReport.STATE_NOT_STARTED: (STATE_MANIFEST_IN_PROGRESS, ISOProgressReport.STATE_FAILED),
-        STATE_MANIFEST_IN_PROGRESS: (STATE_MANIFEST_FAILED, STATE_ISOS_IN_PROGRESS),
-        STATE_ISOS_IN_PROGRESS: (STATE_ISOS_FAILED, ISOProgressReport.STATE_COMPLETE)
+        ISOProgressReport.STATE_NOT_STARTED: (STATE_MANIFEST_IN_PROGRESS, ISOProgressReport.STATE_FAILED,
+                                              ISOProgressReport.STATE_CANCELLED),
+        STATE_MANIFEST_IN_PROGRESS: (STATE_MANIFEST_FAILED, STATE_ISOS_IN_PROGRESS, ISOProgressReport.STATE_CANCELLED),
+        STATE_ISOS_IN_PROGRESS: (STATE_ISOS_FAILED, ISOProgressReport.STATE_COMPLETE, ISOProgressReport.STATE_CANCELLED)
     }
 
     def __init__(self, conduit=None, total_bytes=None, finished_bytes=0,  num_isos=None,
